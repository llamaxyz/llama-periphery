--- conflicted
+++ resolved
@@ -101,70 +101,6 @@
   }
 }
 
-<<<<<<< HEAD
-// contract Constructor is LlamaERC20TokenCasterTest {
-//   function test_RevertsIf_InvalidLlamaCoreAddress() public {
-//     // With invalid LlamaCore instance, LlamaTokenActionCreator.InvalidLlamaCoreAddress is unreachable
-//     vm.expectRevert();
-//     new LlamaTokenCaster(
-//       erc20VotesToken, ILlamaCore(makeAddr("invalid-llama-core")), tokenVotingCasterRole, uint256(1), uint256(1)
-//     );
-//   }
-
-//   function test_RevertsIf_InvalidTokenAddress(address notAToken) public {
-//     vm.assume(notAToken != address(0));
-//     vm.assume(notAToken != address(erc20VotesToken));
-//     vm.expectRevert(); // will revert with EvmError: Revert because `totalSupply` is not a function
-//     new LlamaTokenCaster(
-//       ERC20Votes(notAToken), ILlamaCore(address(CORE)), tokenVotingCasterRole, uint256(1), uint256(1)
-//     );
-//   }
-
-//   function test_RevertsIf_InvalidRole(uint8 role) public {
-//     role = uint8(bound(role, POLICY.numRoles(), 255));
-//     vm.expectRevert(abi.encodeWithSelector(LlamaTokenCaster.RoleNotInitialized.selector, uint8(255)));
-//     new LlamaTokenCaster(erc20VotesToken, ILlamaCore(address(CORE)), uint8(255), uint256(1), uint256(1));
-//   }
-
-//   function test_RevertsIf_InvalidVoteQuorumPct() public {
-//     vm.expectRevert(abi.encodeWithSelector(LlamaTokenCaster.InvalidVoteQuorumPct.selector, uint256(0)));
-//     new LlamaTokenCaster(erc20VotesToken, ILlamaCore(address(CORE)), tokenVotingCasterRole, uint256(0),
-// uint256(1));
-//     vm.expectRevert(abi.encodeWithSelector(LlamaTokenCaster.InvalidVoteQuorumPct.selector, uint256(10_001)));
-//     new LlamaTokenCaster(erc20VotesToken, ILlamaCore(address(CORE)), tokenVotingCasterRole,
-// uint256(10_001),
-// uint256(1));
-//   }
-
-//   function test_RevertsIf_InvalidVetoQuorumPct() public {
-//     vm.expectRevert(abi.encodeWithSelector(LlamaTokenCaster.InvalidVetoQuorumPct.selector, uint256(0)));
-//     new LlamaTokenCaster(erc20VotesToken, ILlamaCore(address(CORE)), tokenVotingCasterRole, uint256(1),
-// uint256(0));
-//     vm.expectRevert(abi.encodeWithSelector(LlamaTokenCaster.InvalidVetoQuorumPct.selector,
-// uint256(10_001)));
-//     new LlamaTokenCaster(erc20VotesToken, ILlamaCore(address(CORE)), tokenVotingCasterRole, uint256(1),
-// uint256(10_001));
-//   }
-
-//   function test_ProperlySetsConstructorArguments() public {
-//     erc20VotesToken.mint(address(this), 1_000_000e18); // we use erc20VotesToken because IVotesToken is an interface
-//     // without the `mint` function
-
-//     llamaERC20TokenCaster = new LlamaTokenCaster(
-//       erc20VotesToken, ILlamaCore(address(CORE)), tokenVotingCasterRole, DEFAULT_APPROVAL_THRESHOLD,
-// DEFAULT_APPROVAL_THRESHOLD
-//     );
-
-//     assertEq(address(llamaERC20TokenCaster.LLAMA_CORE()), address(CORE));
-//     assertEq(address(llamaERC20TokenCaster.TOKEN()), address(erc20VotesToken));
-//     assertEq(llamaERC20TokenCaster.ROLE(), tokenVotingCasterRole);
-//     assertEq(llamaERC20TokenCaster.MIN_APPROVAL_PCT(), DEFAULT_APPROVAL_THRESHOLD);
-//     assertEq(llamaERC20TokenCaster.MIN_DISAPPROVAL_PCT(), DEFAULT_APPROVAL_THRESHOLD);
-//   }
-// }
-
-=======
->>>>>>> 2637a6f8
 contract CastVote is LlamaERC20TokenCasterTest {
   function setUp() public virtual override {
     LlamaERC20TokenCasterTest.setUp();
@@ -742,13 +678,8 @@
   }
 
   function test_RevertsIf_DisapprovalNotEnabled() public {
-<<<<<<< HEAD
-    vm.warp(block.timestamp + (1 days * TWO_THIRDS_IN_BPS) / ONE_HUNDRED_IN_BPS);
+    vm.warp(block.timestamp + (1 days * THREE_QUARTERS_IN_BPS) / ONE_HUNDRED_IN_BPS);
     LlamaTokenCaster casterWithWrongRole = LlamaTokenCaster(
-=======
-    vm.warp(block.timestamp + (1 days * THREE_QUARTERS_IN_BPS) / ONE_HUNDRED_IN_BPS);
-    LlamaERC20TokenCaster casterWithWrongRole = LlamaERC20TokenCaster(
->>>>>>> 2637a6f8
       Clones.cloneDeterministic(
         address(llamaTokenCasterLogic), keccak256(abi.encodePacked(address(erc20VotesToken), msg.sender))
       )
