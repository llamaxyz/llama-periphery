// SPDX-License-Identifier: MIT
pragma solidity ^0.8.23;

import {Test, console2} from "forge-std/Test.sol";

import {Clones} from "@openzeppelin/proxy/Clones.sol";

import {LlamaTokenVotingTestSetup} from "test/token-voting/LlamaTokenVotingTestSetup.sol";

import {ActionInfo} from "src/lib/Structs.sol";
import {ILlamaCore} from "src/interfaces/ILlamaCore.sol";
import {ILlamaPolicy} from "src/interfaces/ILlamaPolicy.sol";
import {ILlamaTokenVotingTimeManager} from "src/interfaces/ILlamaTokenVotingTimeManager.sol";
import {LlamaERC20TokenActionCreator} from "src/token-voting/LlamaERC20TokenActionCreator.sol";
import {LlamaERC20TokenCaster} from "src/token-voting/LlamaERC20TokenCaster.sol";
import {LlamaERC721TokenActionCreator} from "src/token-voting/LlamaERC721TokenActionCreator.sol";
import {LlamaERC721TokenCaster} from "src/token-voting/LlamaERC721TokenCaster.sol";
import {LlamaTokenVotingFactory} from "src/token-voting/LlamaTokenVotingFactory.sol";

contract LlamaTokenVotingFactoryTest is LlamaTokenVotingTestSetup {
  event LlamaTokenVotingInstanceCreated(
    address indexed deployer,
    ILlamaCore indexed llamaCore,
    address indexed token,
<<<<<<< HEAD
    ILlamaTokenVotingTimeManager timeManager,
=======
    uint256 nonce,
>>>>>>> 373c6f8a
    bool isERC20,
    uint8 actionCreatorRole,
    uint8 casterRole,
    address llamaTokenActionCreator,
    address llamaTokenCaster,
    uint256 chainId
  );
  event ActionThresholdSet(uint256 newThreshold);
  event QuorumSet(uint256 voteQuorumPct, uint256 vetoQuorumPct);

  function setUp() public override {
    LlamaTokenVotingTestSetup.setUp();

    // Mint tokens to tokenholders so that there is an existing supply.
    erc20VotesToken.mint(tokenHolder0, ERC20_CREATION_THRESHOLD);
    erc721VotesToken.mint(tokenHolder0, 0);

    // Mine block so that the ERC20 and ERC721 supply will be available when doing a past timestamp check at initialize
    // during deployment.
    mineBlock();
  }
}

contract Constructor is LlamaTokenVotingFactoryTest {
  function test_SetsLlamaERC20TokenActionCreatorLogicAddress() public {
    assertEq(address(tokenVotingFactory.ERC20_TOKEN_ACTION_CREATOR_LOGIC()), address(llamaERC20TokenActionCreatorLogic));
  }

  function test_SetsLlamaERC20TokenCasterLogicAddress() public {
    assertEq(address(tokenVotingFactory.ERC20_TOKEN_CASTER_LOGIC()), address(llamaERC20TokenCasterLogic));
  }

  function test_SetsLlamaERC721TokenActionCreatorLogicAddress() public {
    assertEq(
      address(tokenVotingFactory.ERC721_TOKEN_ACTION_CREATOR_LOGIC()), address(llamaERC721TokenActionCreatorLogic)
    );
  }

  function test_SetsLlamaERC721TokenCasterLogicAddress() public {
    assertEq(address(tokenVotingFactory.ERC721_TOKEN_CASTER_LOGIC()), address(llamaERC721TokenCasterLogic));
  }
}

contract DeployTokenVotingModule is LlamaTokenVotingFactoryTest {
  function _setPermissionCreateApproveAndQueueAction(bytes memory data) internal returns (ActionInfo memory actionInfo) {
    // Assign `deployTokenVotingModule` permission to the `CORE_TEAM_ROLE` role.
    ILlamaPolicy.PermissionData memory deployTokenVotingPermission = ILlamaPolicy.PermissionData(
      address(tokenVotingFactory), LlamaTokenVotingFactory.deployTokenVotingModule.selector, address(STRATEGY)
    );

    vm.prank(address(EXECUTOR));
    POLICY.setRolePermission(CORE_TEAM_ROLE, deployTokenVotingPermission, true);

    // Create an action and queue it to deploy the token voting module.
    vm.prank(coreTeam4);
    uint256 actionId = CORE.createAction(CORE_TEAM_ROLE, STRATEGY, address(tokenVotingFactory), 0, data, "");
    actionInfo = ActionInfo(actionId, coreTeam4, CORE_TEAM_ROLE, STRATEGY, address(tokenVotingFactory), 0, data);

    vm.prank(coreTeam1);
    CORE.castApproval(CORE_TEAM_ROLE, actionInfo, "");
    vm.prank(coreTeam2);
    CORE.castApproval(CORE_TEAM_ROLE, actionInfo, "");
    vm.prank(coreTeam3);
    CORE.castApproval(CORE_TEAM_ROLE, actionInfo, "");
  }

  function test_CanDeployERC20TokenVotingModule() public {
    // Set up action to call `deployTokenVotingModule` with the ERC20 token.
    bytes memory data = abi.encodeWithSelector(
      LlamaTokenVotingFactory.deployTokenVotingModule.selector,
      CORE,
      address(erc20VotesToken),
<<<<<<< HEAD
      llamaTimeManager,
=======
      0,
>>>>>>> 373c6f8a
      true,
      tokenVotingActionCreatorRole,
      tokenVotingCasterRole,
      ERC20_CREATION_THRESHOLD,
      ERC20_VOTE_QUORUM_PCT,
      ERC20_VETO_QUORUM_PCT
    );
    ActionInfo memory actionInfo = _setPermissionCreateApproveAndQueueAction(data);

    // Compute addresses of ERC20 Token Voting Module
    LlamaERC20TokenActionCreator llamaERC20TokenActionCreator = LlamaERC20TokenActionCreator(
      Clones.predictDeterministicAddress(
        address(llamaERC20TokenActionCreatorLogic),
        keccak256(abi.encodePacked(address(EXECUTOR), address(CORE), address(erc20VotesToken), uint256(0))), // salt
        address(tokenVotingFactory) // deployer
      )
    );
    LlamaERC20TokenCaster llamaERC20TokenCaster = LlamaERC20TokenCaster(
      Clones.predictDeterministicAddress(
        address(llamaERC20TokenCasterLogic),
        keccak256(abi.encodePacked(address(EXECUTOR), address(CORE), address(erc20VotesToken), uint256(0))), // salt
        address(tokenVotingFactory) // deployer
      )
    );

    // Execute call to `deployTokenVotingModule`.
    vm.expectEmit();
    emit ActionThresholdSet(ERC20_CREATION_THRESHOLD);
    vm.expectEmit();
    emit QuorumSet(ERC20_VOTE_QUORUM_PCT, ERC20_VETO_QUORUM_PCT);
    vm.expectEmit();
    emit LlamaTokenVotingInstanceCreated(
      address(EXECUTOR),
      CORE,
      address(erc20VotesToken),
<<<<<<< HEAD
      llamaTimeManager,
=======
      0,
>>>>>>> 373c6f8a
      true,
      tokenVotingActionCreatorRole,
      tokenVotingCasterRole,
      address(llamaERC20TokenActionCreator),
      address(llamaERC20TokenCaster),
      block.chainid
    );
    CORE.executeAction(actionInfo);

    assertEq(address(llamaERC20TokenActionCreator.token()), address(erc20VotesToken));
    assertEq(address(llamaERC20TokenActionCreator.llamaCore()), address(CORE));
    assertEq(llamaERC20TokenActionCreator.role(), tokenVotingActionCreatorRole);
    assertEq(llamaERC20TokenActionCreator.creationThreshold(), ERC20_CREATION_THRESHOLD);
    assertEq(address(llamaERC20TokenCaster.token()), address(erc20VotesToken));
    assertEq(address(llamaERC20TokenCaster.llamaCore()), address(CORE));
    assertEq(llamaERC20TokenCaster.role(), tokenVotingCasterRole);
    assertEq(llamaERC20TokenCaster.voteQuorumPct(), ERC20_VOTE_QUORUM_PCT);
    assertEq(llamaERC20TokenCaster.vetoQuorumPct(), ERC20_VETO_QUORUM_PCT);
  }

  function test_CanDeployERC721TokenVotingModule() public {
    // Set up action to call `deployTokenVotingModule` with the ERC721 token.
    bytes memory data = abi.encodeWithSelector(
      LlamaTokenVotingFactory.deployTokenVotingModule.selector,
      CORE,
      address(erc721VotesToken),
<<<<<<< HEAD
      llamaTimeManager,
=======
      0,
>>>>>>> 373c6f8a
      false,
      tokenVotingActionCreatorRole,
      tokenVotingCasterRole,
      ERC721_CREATION_THRESHOLD,
      ERC721_VOTE_QUORUM_PCT,
      ERC721_VETO_QUORUM_PCT
    );
    ActionInfo memory actionInfo = _setPermissionCreateApproveAndQueueAction(data);

    // Compute addresses of ERC721 Token Voting Module
    LlamaERC721TokenActionCreator llamaERC721TokenActionCreator = LlamaERC721TokenActionCreator(
      Clones.predictDeterministicAddress(
        address(llamaERC721TokenActionCreatorLogic),
        keccak256(abi.encodePacked(address(EXECUTOR), address(CORE), address(erc721VotesToken), uint256(0))), // salt
        address(tokenVotingFactory) // deployer
      )
    );
    LlamaERC721TokenCaster llamaERC721TokenCaster = LlamaERC721TokenCaster(
      Clones.predictDeterministicAddress(
        address(llamaERC721TokenCasterLogic),
        keccak256(abi.encodePacked(address(EXECUTOR), address(CORE), address(erc721VotesToken), uint256(0))), // salt
        address(tokenVotingFactory) // deployer
      )
    );

    // Execute call to `deployTokenVotingModule`.
    vm.expectEmit();
    emit ActionThresholdSet(ERC721_CREATION_THRESHOLD);
    vm.expectEmit();
    emit QuorumSet(ERC721_VOTE_QUORUM_PCT, ERC721_VETO_QUORUM_PCT);
    vm.expectEmit();
    emit LlamaTokenVotingInstanceCreated(
      address(EXECUTOR),
      CORE,
      address(erc721VotesToken),
<<<<<<< HEAD
      llamaTimeManager,
=======
      0,
>>>>>>> 373c6f8a
      false,
      tokenVotingActionCreatorRole,
      tokenVotingCasterRole,
      address(llamaERC721TokenActionCreator),
      address(llamaERC721TokenCaster),
      block.chainid
    );
    CORE.executeAction(actionInfo);

    assertEq(address(llamaERC721TokenActionCreator.token()), address(erc721VotesToken));
    assertEq(address(llamaERC721TokenActionCreator.llamaCore()), address(CORE));
    assertEq(llamaERC721TokenActionCreator.role(), tokenVotingActionCreatorRole);
    assertEq(llamaERC721TokenActionCreator.creationThreshold(), ERC721_CREATION_THRESHOLD);
    assertEq(address(llamaERC721TokenCaster.token()), address(erc721VotesToken));
    assertEq(address(llamaERC721TokenCaster.llamaCore()), address(CORE));
    assertEq(llamaERC721TokenCaster.role(), tokenVotingCasterRole);
    assertEq(llamaERC721TokenCaster.voteQuorumPct(), ERC721_VOTE_QUORUM_PCT);
    assertEq(llamaERC721TokenCaster.vetoQuorumPct(), ERC721_VETO_QUORUM_PCT);
  }

  function test_CanBeDeployedByAnyone(address randomCaller) public {
    vm.assume(randomCaller != address(0));
    vm.deal(randomCaller, 1 ether);

    LlamaERC20TokenActionCreator llamaERC20TokenActionCreator = LlamaERC20TokenActionCreator(
      Clones.predictDeterministicAddress(
        address(llamaERC20TokenActionCreatorLogic),
        keccak256(abi.encodePacked(randomCaller, address(CORE), address(erc20VotesToken), uint256(0))), // salt
        address(tokenVotingFactory) // deployer
      )
    );

    LlamaERC20TokenCaster llamaERC20TokenCaster = LlamaERC20TokenCaster(
      Clones.predictDeterministicAddress(
        address(llamaERC20TokenCasterLogic),
        keccak256(abi.encodePacked(randomCaller, address(CORE), address(erc20VotesToken), uint256(0))), // salt
        address(tokenVotingFactory) // deployer
      )
    );

    vm.expectEmit();
    emit ActionThresholdSet(ERC20_CREATION_THRESHOLD);
    vm.expectEmit();
    emit QuorumSet(ERC20_VOTE_QUORUM_PCT, ERC20_VETO_QUORUM_PCT);
    vm.expectEmit();
    emit LlamaTokenVotingInstanceCreated(
      randomCaller,
      CORE,
      address(erc20VotesToken),
<<<<<<< HEAD
      llamaTimeManager,
=======
      0,
>>>>>>> 373c6f8a
      true,
      tokenVotingActionCreatorRole,
      tokenVotingCasterRole,
      address(llamaERC20TokenActionCreator),
      address(llamaERC20TokenCaster),
      block.chainid
    );

    vm.prank(randomCaller);
    tokenVotingFactory.deployTokenVotingModule(
      CORE,
      address(erc20VotesToken),
<<<<<<< HEAD
      llamaTimeManager,
=======
      0,
>>>>>>> 373c6f8a
      true,
      tokenVotingActionCreatorRole,
      tokenVotingCasterRole,
      ERC20_CREATION_THRESHOLD,
      ERC20_VOTE_QUORUM_PCT,
      ERC20_VETO_QUORUM_PCT
    );

    assertEq(address(llamaERC20TokenActionCreator.token()), address(erc20VotesToken));
    assertEq(address(llamaERC20TokenActionCreator.llamaCore()), address(CORE));
    assertEq(llamaERC20TokenActionCreator.role(), tokenVotingActionCreatorRole);
    assertEq(llamaERC20TokenActionCreator.creationThreshold(), ERC20_CREATION_THRESHOLD);
    assertEq(address(llamaERC20TokenCaster.token()), address(erc20VotesToken));
    assertEq(address(llamaERC20TokenCaster.llamaCore()), address(CORE));
    assertEq(llamaERC20TokenCaster.role(), tokenVotingCasterRole);
    assertEq(llamaERC20TokenCaster.voteQuorumPct(), ERC20_VOTE_QUORUM_PCT);
    assertEq(llamaERC20TokenCaster.vetoQuorumPct(), ERC20_VETO_QUORUM_PCT);
  }

  function test_CanBeDeployedMoreThanOnceBySameDeployer() public {
    /////////////////////
    // First deployment//
    /////////////////////

    // Set up action to call `deployTokenVotingModule` with the ERC20 token.
    bytes memory data = abi.encodeWithSelector(
      LlamaTokenVotingFactory.deployTokenVotingModule.selector,
      CORE,
      address(erc20VotesToken),
      0,
      true,
      tokenVotingActionCreatorRole,
      tokenVotingCasterRole,
      ERC20_CREATION_THRESHOLD,
      ERC20_VOTE_QUORUM_PCT,
      ERC20_VETO_QUORUM_PCT
    );

    ActionInfo memory actionInfo = _setPermissionCreateApproveAndQueueAction(data);

    // Compute addresses of ERC20 Token Voting Module
    LlamaERC20TokenActionCreator llamaERC20TokenActionCreator = LlamaERC20TokenActionCreator(
      Clones.predictDeterministicAddress(
        address(llamaERC20TokenActionCreatorLogic),
        keccak256(abi.encodePacked(address(EXECUTOR), address(CORE), address(erc20VotesToken), uint256(0))), // salt
        address(tokenVotingFactory) // deployer
      )
    );
    LlamaERC20TokenCaster llamaERC20TokenCaster = LlamaERC20TokenCaster(
      Clones.predictDeterministicAddress(
        address(llamaERC20TokenCasterLogic),
        keccak256(abi.encodePacked(address(EXECUTOR), address(CORE), address(erc20VotesToken), uint256(0))), // salt
        address(tokenVotingFactory) // deployer
      )
    );

    // Execute call to `deployTokenVotingModule`.
    vm.expectEmit();
    emit LlamaTokenVotingInstanceCreated(
      address(EXECUTOR),
      CORE,
      address(erc20VotesToken),
      0,
      true,
      tokenVotingActionCreatorRole,
      tokenVotingCasterRole,
      address(llamaERC20TokenActionCreator),
      address(llamaERC20TokenCaster),
      block.chainid
    );
    CORE.executeAction(actionInfo);

    //////////////////////
    // Second deployment//
    //////////////////////

    // Set up action to call `deployTokenVotingModule` with the ERC20 token.
    data = abi.encodeWithSelector(
      LlamaTokenVotingFactory.deployTokenVotingModule.selector,
      CORE,
      address(erc20VotesToken),
      1,
      true,
      tokenVotingActionCreatorRole,
      tokenVotingCasterRole,
      ERC20_CREATION_THRESHOLD,
      ERC20_VOTE_QUORUM_PCT,
      ERC20_VETO_QUORUM_PCT
    );

    actionInfo = _setPermissionCreateApproveAndQueueAction(data);

    // Compute addresses of ERC20 Token Voting Module
    llamaERC20TokenActionCreator = LlamaERC20TokenActionCreator(
      Clones.predictDeterministicAddress(
        address(llamaERC20TokenActionCreatorLogic),
        keccak256(abi.encodePacked(address(EXECUTOR), address(CORE), address(erc20VotesToken), uint256(1))), // salt
        address(tokenVotingFactory) // deployer
      )
    );
    llamaERC20TokenCaster = LlamaERC20TokenCaster(
      Clones.predictDeterministicAddress(
        address(llamaERC20TokenCasterLogic),
        keccak256(abi.encodePacked(address(EXECUTOR), address(CORE), address(erc20VotesToken), uint256(1))), // salt
        address(tokenVotingFactory) // deployer
      )
    );

    // Execute call to `deployTokenVotingModule`.
    vm.expectEmit();
    emit LlamaTokenVotingInstanceCreated(
      address(EXECUTOR),
      CORE,
      address(erc20VotesToken),
      1,
      true,
      tokenVotingActionCreatorRole,
      tokenVotingCasterRole,
      address(llamaERC20TokenActionCreator),
      address(llamaERC20TokenCaster),
      block.chainid
    );
    CORE.executeAction(actionInfo);
  }
}<|MERGE_RESOLUTION|>--- conflicted
+++ resolved
@@ -22,11 +22,8 @@
     address indexed deployer,
     ILlamaCore indexed llamaCore,
     address indexed token,
-<<<<<<< HEAD
     ILlamaTokenVotingTimeManager timeManager,
-=======
     uint256 nonce,
->>>>>>> 373c6f8a
     bool isERC20,
     uint8 actionCreatorRole,
     uint8 casterRole,
@@ -99,11 +96,8 @@
       LlamaTokenVotingFactory.deployTokenVotingModule.selector,
       CORE,
       address(erc20VotesToken),
-<<<<<<< HEAD
-      llamaTimeManager,
-=======
-      0,
->>>>>>> 373c6f8a
+      llamaTimeManager,
+      0,
       true,
       tokenVotingActionCreatorRole,
       tokenVotingCasterRole,
@@ -139,11 +133,8 @@
       address(EXECUTOR),
       CORE,
       address(erc20VotesToken),
-<<<<<<< HEAD
-      llamaTimeManager,
-=======
-      0,
->>>>>>> 373c6f8a
+      llamaTimeManager,
+      0,
       true,
       tokenVotingActionCreatorRole,
       tokenVotingCasterRole,
@@ -170,11 +161,8 @@
       LlamaTokenVotingFactory.deployTokenVotingModule.selector,
       CORE,
       address(erc721VotesToken),
-<<<<<<< HEAD
-      llamaTimeManager,
-=======
-      0,
->>>>>>> 373c6f8a
+      llamaTimeManager,
+      0,
       false,
       tokenVotingActionCreatorRole,
       tokenVotingCasterRole,
@@ -210,11 +198,8 @@
       address(EXECUTOR),
       CORE,
       address(erc721VotesToken),
-<<<<<<< HEAD
-      llamaTimeManager,
-=======
-      0,
->>>>>>> 373c6f8a
+      llamaTimeManager,
+      0,
       false,
       tokenVotingActionCreatorRole,
       tokenVotingCasterRole,
@@ -264,11 +249,8 @@
       randomCaller,
       CORE,
       address(erc20VotesToken),
-<<<<<<< HEAD
-      llamaTimeManager,
-=======
-      0,
->>>>>>> 373c6f8a
+      llamaTimeManager,
+      0,
       true,
       tokenVotingActionCreatorRole,
       tokenVotingCasterRole,
@@ -281,11 +263,8 @@
     tokenVotingFactory.deployTokenVotingModule(
       CORE,
       address(erc20VotesToken),
-<<<<<<< HEAD
-      llamaTimeManager,
-=======
-      0,
->>>>>>> 373c6f8a
+      llamaTimeManager,
+      0,
       true,
       tokenVotingActionCreatorRole,
       tokenVotingCasterRole,
