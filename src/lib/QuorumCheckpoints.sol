// SPDX-License-Identifier: MIT
// forgefmt: disable-start
pragma solidity ^0.8.0;

import {LlamaUtils} from "src/lib/LlamaUtils.sol";

/**
 * @dev This library defines the `History` struct, for checkpointing values as they change at different points in
 * time, and later looking up past values by block timestamp.
 *
 * To create a history of checkpoints define a variable type `QuorumCheckpoints.History` in your contract, and store a new
 * checkpoint for the current transaction timestamp using the {push} function.
 *
 * @dev This was created by modifying then running the OpenZeppelin `Checkpoints.js` script, which generated a version
 * of this library that uses a 64 bit `timestamp` and 96 bit `quantity` field in the `Checkpoint` struct. The struct
 * was then modified to work with the below `Checkpoint` struct. For simplicity, safe cast and math methods were inlined from
 * the OpenZeppelin versions at the same commit. We disable forge-fmt for this file to simplify diffing against the
 * original OpenZeppelin version: https://github.com/OpenZeppelin/openzeppelin-contracts/blob/d00acef4059807535af0bd0dd0ddf619747a044b/contracts/utils/Checkpoints.sol
 */
library QuorumCheckpoints {
    struct History {
        Checkpoint[] _checkpoints;
    }

    struct Checkpoint {
        uint48 timestamp;
        uint16 voteQuorumPct;
        uint16 vetoQuorumPct;
    }

    //     struct Checkpoint {
    //     uint64 timestamp;
    //     uint64 expiration;
    //     uint96 quantity;
    // }

    /**
     * @dev Returns the quorums at a given block timestamp. If a checkpoint is not available at that time, the closest
     * one before it is returned, or zero otherwise. Similar to {upperLookup} but optimized for the case when the
     * searched checkpoint is probably "recent", defined as being among the last sqrt(N) checkpoints where N is the
     * timestamp of checkpoints.
     */
    function getAtProbablyRecentTimestamp(History storage self, uint256 timestamp) internal view returns (uint16, uint16) {
<<<<<<< HEAD
        require(timestamp < block.timestamp, "PolicyholderCheckpoints: timestamp is not in the past");
        uint48 _timestamp = LlamaUtils.toUint48(timestamp);
=======
        require(timestamp < block.timestamp, "QuorumCheckpoints: timestamp is not in the past");
        uint224 _timestamp = LlamaUtils.toUint224(timestamp);
>>>>>>> ef337549

        uint256 len = self._checkpoints.length;

        uint256 low = 0;
        uint256 high = len;

        if (len > 5) {
            uint256 mid = len - sqrt(len);
            if (_timestamp < _unsafeAccess(self._checkpoints, mid).timestamp) {
                high = mid;
            } else {
                low = mid + 1;
            }
        }

        uint256 pos = _upperBinaryLookup(self._checkpoints, _timestamp, low, high);

        if (pos == 0) return (0, 0);
        Checkpoint memory ckpt = _unsafeAccess(self._checkpoints, pos - 1);
        return (ckpt.voteQuorumPct, ckpt.vetoQuorumPct);
    }

    /**
     * @dev Pushes a `voteQuorumPct` and `vetoQuorumPct` onto a History so that it is stored as the checkpoint for the current
     * `timestamp`.
     *
     * Returns previous quorum and new quorum.
     *
     * @dev Note that the order of the `voteQuorumPct` and `vetoQuorumPct` parameters is reversed from the ordering used
     * everywhere else in this file. The struct and other methods have the order as `(voteQuorumPct, vetoQuorumPct)` but this
     * method has it as `(voteQuorumPct, vetoQuorumPct)`. As a result, use caution when editing this method to avoid
     * accidentally introducing a bug or breaking change.
     */
    function push(History storage self, uint256 vetoQuorumPct, uint256 voteQuorumPct) internal returns (uint16, uint16) {
        return _insert(self._checkpoints, LlamaUtils.toUint48(block.timestamp), LlamaUtils.toUint16(voteQuorumPct), LlamaUtils.toUint16(vetoQuorumPct));
    }

    /**
     * @dev Returns the quorum in the most recent checkpoint, or zero if there are no checkpoints.
     */
    function latest(History storage self) internal view returns (uint16, uint16) {
        uint256 pos = self._checkpoints.length;
        if (pos == 0) return (0, 0);
        Checkpoint memory ckpt = _unsafeAccess(self._checkpoints, pos - 1);
        return (ckpt.voteQuorumPct, ckpt.vetoQuorumPct);
    }

    /**
     * @dev Returns whether there is a checkpoint in the structure (i.e. it is not empty), and if so the timestamp and
     * quorum in the most recent checkpoint.
     */
    function latestCheckpoint(History storage self)
        internal
        view
        returns (
            bool exists,
            uint48 timestamp,
            uint16 voteQuorumPct,
            uint16 vetoQuorumPct
        )
    {
        uint256 pos = self._checkpoints.length;
        if (pos == 0) {
            return (false, 0, 0, 0);
        } else {
            Checkpoint memory ckpt = _unsafeAccess(self._checkpoints, pos - 1);
            return (true, ckpt.timestamp, ckpt.voteQuorumPct, ckpt.vetoQuorumPct);
        }
    }

    /**
     * @dev Returns the number of checkpoints.
     */
    function length(History storage self) internal view returns (uint256) {
        return self._checkpoints.length;
    }

    /**
     * @dev Pushes a (`timestamp`, `voteQuorumPct`, `vetoQuorumPct`) pair into an ordered list of checkpoints, either by inserting a new
     * checkpoint, or by updating the last one.
     */
    function _insert(
        Checkpoint[] storage self,
        uint48 timestamp,
        uint16 voteQuorumPct,
        uint16 vetoQuorumPct
    ) private returns (uint16, uint16) {
        uint256 pos = self.length;

        if (pos > 0) {
            // Copying to memory is important here.
            Checkpoint memory last = _unsafeAccess(self, pos - 1);

            // Checkpoints timestamps must be increasing.
            require(last.timestamp <= timestamp, "Quorum Checkpoint: invalid timestamp");

            // Update or push new checkpoint
            if (last.timestamp == timestamp) {
                Checkpoint storage ckpt = _unsafeAccess(self, pos - 1);
                ckpt.voteQuorumPct = voteQuorumPct;
                ckpt.vetoQuorumPct = vetoQuorumPct;
            } else {
                self.push(Checkpoint({timestamp: timestamp, voteQuorumPct: voteQuorumPct, vetoQuorumPct: vetoQuorumPct}));
            }
            return (last.vetoQuorumPct, vetoQuorumPct);
        } else {
            self.push(Checkpoint({timestamp: timestamp, voteQuorumPct: voteQuorumPct, vetoQuorumPct: vetoQuorumPct}));
            return (0, vetoQuorumPct);
        }
    }

    /**
     * @dev Return the index of the oldest checkpoint whose timestamp is greater than the search timestamp, or `high`
     * if there is none. `low` and `high` define a section where to do the search, with inclusive `low` and exclusive
     * `high`.
     *
     * WARNING: `high` should not be greater than the array's length.
     */
    function _upperBinaryLookup(
        Checkpoint[] storage self,
        uint48 timestamp,
        uint256 low,
        uint256 high
    ) private view returns (uint256) {
        while (low < high) {
            uint256 mid = average(low, high);
            if (_unsafeAccess(self, mid).timestamp > timestamp) {
                high = mid;
            } else {
                low = mid + 1;
            }
        }
        return high;
    }

    /**
     * @dev Return the index of the oldest checkpoint whose timestamp is greater or equal than the search timestamp, or
     * `high` if there is none. `low` and `high` define a section where to do the search, with inclusive `low` and
     * exclusive `high`.
     *
     * WARNING: `high` should not be greater than the array's length.
     */
    function _lowerBinaryLookup(
        Checkpoint[] storage self,
        uint48 timestamp,
        uint256 low,
        uint256 high
    ) private view returns (uint256) {
        while (low < high) {
            uint256 mid = average(low, high);
            if (_unsafeAccess(self, mid).timestamp < timestamp) {
                low = mid + 1;
            } else {
                high = mid;
            }
        }
        return high;
    }

    function _unsafeAccess(Checkpoint[] storage self, uint256 pos)
        private
        pure
        returns (Checkpoint storage result)
    {
        assembly {
            mstore(0, self.slot)
            result.slot := add(keccak256(0, 0x20), pos)
        }
    }

    /**
     * @dev Returns the average of two numbers. The result is rounded towards
     * zero.
     */
    function average(uint256 a, uint256 b) private pure returns (uint256) {
        return (a & b) + (a ^ b) / 2; // (a + b) / 2 can overflow.
    }

    /**
     * @dev This was copied from Solmate v7 https://github.com/transmissions11/solmate/blob/e8f96f25d48fe702117ce76c79228ca4f20206cb/src/utils/FixedPointMathLib.sol
     * @notice The math utils in solmate v7 were reviewed/audited by spearbit as part of the art gobblers audit, and are more efficient than the v6 versions.
     */
    function sqrt(uint256 x) internal pure returns (uint256 z) {
        assembly {
            let y := x // We start y at x, which will help us make our initial estimate.

            z := 181 // The "correct" value is 1, but this saves a multiplication later.

            // This segment is to get a reasonable initial estimate for the Babylonian method. With a bad
            // start, the correct # of bits increases ~linearly each iteration instead of ~quadratically.

            // We check y >= 2^(k + 8) but shift right by k bits
            // each branch to ensure that if x >= 256, then y >= 256.
            if iszero(lt(y, 0x10000000000000000000000000000000000)) {
                y := shr(128, y)
                z := shl(64, z)
            }
            if iszero(lt(y, 0x1000000000000000000)) {
                y := shr(64, y)
                z := shl(32, z)
            }
            if iszero(lt(y, 0x10000000000)) {
                y := shr(32, y)
                z := shl(16, z)
            }
            if iszero(lt(y, 0x1000000)) {
                y := shr(16, y)
                z := shl(8, z)
            }

            // Goal was to get z*z*y within a small factor of x. More iterations could
            // get y in a tighter range. Currently, we will have y in [256, 256*2^16).
            // We ensured y >= 256 so that the relative difference between y and y+1 is small.
            // That's not possible if x < 256 but we can just verify those cases exhaustively.

            // Now, z*z*y <= x < z*z*(y+1), and y <= 2^(16+8), and either y >= 256, or x < 256.
            // Correctness can be checked exhaustively for x < 256, so we assume y >= 256.
            // Then z*sqrt(y) is within sqrt(257)/sqrt(256) of sqrt(x), or about 20bps.

            // For s in the range [1/256, 256], the estimate f(s) = (181/1024) * (s+1) is in the range
            // (1/2.84 * sqrt(s), 2.84 * sqrt(s)), with largest error when s = 1 and when s = 256 or 1/256.

            // Since y is in [256, 256*2^16), let a = y/65536, so that a is in [1/256, 256). Then we can estimate
            // sqrt(y) using sqrt(65536) * 181/1024 * (a + 1) = 181/4 * (y + 65536)/65536 = 181 * (y + 65536)/2^18.

            // There is no overflow risk here since y < 2^136 after the first branch above.
            z := shr(18, mul(z, add(y, 65536))) // A mul() is saved from starting z at 181.

            // Given the worst case multiplicative error of 2.84 above, 7 iterations should be enough.
            z := shr(1, add(z, div(x, z)))
            z := shr(1, add(z, div(x, z)))
            z := shr(1, add(z, div(x, z)))
            z := shr(1, add(z, div(x, z)))
            z := shr(1, add(z, div(x, z)))
            z := shr(1, add(z, div(x, z)))
            z := shr(1, add(z, div(x, z)))

            // If x+1 is a perfect square, the Babylonian method cycles between
            // floor(sqrt(x)) and ceil(sqrt(x)). This statement ensures we return floor.
            // See: https://en.wikipedia.org/wiki/Integer_square_root#Using_only_integer_division
            // Since the ceil is rare, we save gas on the assignment and repeat division in the rare case.
            // If you don't care whether the floor or ceil square root is returned, you can remove this statement.
            z := sub(z, lt(div(x, z), z))
        }
    }
}<|MERGE_RESOLUTION|>--- conflicted
+++ resolved
@@ -41,13 +41,8 @@
      * timestamp of checkpoints.
      */
     function getAtProbablyRecentTimestamp(History storage self, uint256 timestamp) internal view returns (uint16, uint16) {
-<<<<<<< HEAD
-        require(timestamp < block.timestamp, "PolicyholderCheckpoints: timestamp is not in the past");
-        uint48 _timestamp = LlamaUtils.toUint48(timestamp);
-=======
         require(timestamp < block.timestamp, "QuorumCheckpoints: timestamp is not in the past");
-        uint224 _timestamp = LlamaUtils.toUint224(timestamp);
->>>>>>> ef337549
+        uint224 _timestamp = LlamaUtils.toUint48(timestamp);
 
         uint256 len = self._checkpoints.length;
 
