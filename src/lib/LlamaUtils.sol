// SPDX-License-Identifier: MIT
pragma solidity ^0.8.23;

import {PermissionData} from "src/lib/Structs.sol";

/// @dev Shared helper methods for Llama's contracts.
library LlamaUtils {
  /// @dev Thrown when a value cannot be safely casted to a smaller type.
  error UnsafeCast(uint256 n);

<<<<<<< HEAD
  /// @dev Reverts if `n` does not fit in a `uint16`.
  function toUint16(uint256 n) internal pure returns (uint16) {
    if (n > type(uint16).max) revert UnsafeCast(n);
    return uint16(n);
=======
  /// @dev Reverts if `n` does not fit in a `uint48`.
  function toUint48(uint256 n) internal pure returns (uint48) {
    if (n > type(uint48).max) revert UnsafeCast(n);
    return uint48(n);
>>>>>>> 516a3327
  }

  /// @dev Reverts if `n` does not fit in a `uint64`.
  function toUint64(uint256 n) internal pure returns (uint64) {
    if (n > type(uint64).max) revert UnsafeCast(n);
    return uint64(n);
  }

  /// @dev Reverts if `n` does not fit in a `uint96`.
  function toUint96(uint256 n) internal pure returns (uint96) {
    if (n > type(uint96).max) revert UnsafeCast(n);
    return uint96(n);
  }

  /// @dev Reverts if `n` does not fit in a `uint224`.
  function toUint224(uint256 n) internal pure returns (uint224) {
    if (n > type(uint224).max) revert UnsafeCast(n);
    return uint224(n);
  }

  /// @dev Increments a `uint256` without checking for overflow.
  function uncheckedIncrement(uint256 i) internal pure returns (uint256) {
    unchecked {
      return i + 1;
    }
  }

  /// @dev Hashes a permission to return the corresponding permission ID.
  function computePermissionId(PermissionData memory permission) internal pure returns (bytes32) {
    return keccak256(abi.encode(permission));
  }
}<|MERGE_RESOLUTION|>--- conflicted
+++ resolved
@@ -8,17 +8,16 @@
   /// @dev Thrown when a value cannot be safely casted to a smaller type.
   error UnsafeCast(uint256 n);
 
-<<<<<<< HEAD
   /// @dev Reverts if `n` does not fit in a `uint16`.
   function toUint16(uint256 n) internal pure returns (uint16) {
     if (n > type(uint16).max) revert UnsafeCast(n);
     return uint16(n);
-=======
+  }
+
   /// @dev Reverts if `n` does not fit in a `uint48`.
   function toUint48(uint256 n) internal pure returns (uint48) {
     if (n > type(uint48).max) revert UnsafeCast(n);
     return uint48(n);
->>>>>>> 516a3327
   }
 
   /// @dev Reverts if `n` does not fit in a `uint64`.
