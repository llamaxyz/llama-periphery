// SPDX-License-Identifier: MIT
pragma solidity ^0.8.23;

import {Initializable} from "@openzeppelin/proxy/utils/Initializable.sol";

import {FixedPointMathLib} from "@solmate/utils/FixedPointMathLib.sol";
import {ILlamaCore} from "src/interfaces/ILlamaCore.sol";
import {ActionState} from "src/lib/Enums.sol";
import {LlamaUtils} from "src/lib/LlamaUtils.sol";
import {Action, ActionInfo} from "src/lib/Structs.sol";
import {ILlamaRelativeStrategyBase} from "src/interfaces/ILlamaRelativeStrategyBase.sol";

/// @title TokenHolderCaster
/// @author Llama (devsdosomething@llama.xyz)
/// @notice This contract lets holders of a given governance token cast votes and vetos
/// on created actions.
/// @dev This contract is deployed by `LlamaTokenVotingFactory`. Anyone can deploy this contract using the factory, but
/// it must hold a Policy from the specified `LlamaCore` instance to actually be able to cast on an action. This
/// contract does not verify that it holds the correct policy when voting and relies on `LlamaCore` to
/// verify that during submission.
<<<<<<< HEAD
abstract contract TokenHolderCaster is Initializable {
=======
abstract contract TokenholderCaster is Initializable {
>>>>>>> 51c1890d
  // =========================
  // ======== Structs ========
  // =========================

  /// @dev Cast counts and submission data.
  struct CastData {
    uint96 votesFor; // Number of votes casted for this action. This is the standard approval in `LlamaCore`.
    uint96 votesAbstain; // Number of abstentions casted for this action. This does not exist in `LlamaCore`.
    uint96 votesAgainst; // Number of votes casted against this action. This does not exist in `LlamaCore`.
    bool votesSubmitted; // True if the votes have been submitted to `LlamaCore, false otherwise.
    uint96 vetosFor; // Number of vetos casted for this action. This is the standard disapproval in
      // `LlamaCore`.
    uint96 vetosAbstain; // Number of abstentions casted for this action. This does not exist in `LlamaCore`.
    uint96 vetosAgainst; // Number of vetos casted against this action. This does not exist in
      // `LlamaCore`.
    bool vetoSubmitted; // True if the vetos have been submitted to `LlamaCore`, false otherwise.
    mapping(address tokenHolder => bool) castVote; // True if tokenHolder casted vote, false otherwise.
    mapping(address tokenHolder => bool) castVeto; // True if tokenHolder casted veto, false otherwise.
  }

  // ========================
  // ======== Errors ========
  // ========================

  /// @dev Thrown when a user tries to cast vote but the action has expired.
  error ActionExpired();

  /// @dev Thrown when a user tries to cast vote but the action is not active.
  error ActionNotActive();

  /// @dev Thrown when a user tries to cast veto but but the action is not approved.
  error ActionNotApproved();

  /// @dev Thrown when a user tries to cast vote but has already casted.
  error AlreadyCastVote();

  /// @dev Thrown when a user tries to cast vote but the casts have already been submitted to `LlamaCore`.
  error AlreadySubmittedVote();

  /// @dev Thrown when a user tries to cast veto but has already casted.
  error AlreadyCastVeto();

  /// @dev Thrown when a user tries to cast veto but the casts have already been submitted to `LlamaCore.
  error AlreadySubmittedVeto();

  /// @dev Thrown when a user tries to cast vote/veto but the casting period has ended.
  error CastingPeriodOver();

  /// @dev Thrown when a user tries to cast vote/veto but the action cannot be submitted yet.
  error CantSubmitYet();

  /// @dev Thrown when a user tries to create an action but the clock mode is not supported.
  error ClockModeNotSupported(string clockMode);

  /// @dev Thrown when a user tries to cast vote/veto but the for does not surpass the against.
  error ForDoesNotSurpassAgainst(uint256 votes, uint256 vetos);

  /// @dev Thrown when a user tries to submit votes but there are not enough votes.
  error InsufficientVotes(uint256 votes, uint256 quorum);

  /// @dev Thrown when a user tries to cast but does not have enough tokens.
  error InsufficientBalance(uint256 balance);

  /// @dev Thrown when an invalid `votesQuorum` is passed to the constructor.
  error InvalidVotesQuorum(uint256 votesQuorum);

  /// @dev Thrown when an invalid `vetoQuorum` is passed to the constructor.
  error InvalidMinVetoQuorum(uint256 vetoQuorum);

  /// @dev Thrown when an invalid `llamaCore` address is passed to the constructor.
  error InvalidLlamaCoreAddress();

  /// @dev The recovered signer does not match the expected tokenHolder.
  error InvalidSignature();

  /// @dev Thrown when an invalid `token` address is passed to the constructor.
  error InvalidTokenAddress();

  /// @dev Thrown when an invalid `support` value is used when casting.
  error InvalidSupport(uint8 support);

  /// @dev Thrown when an invalid `role` is passed to the constructor.
  error RoleNotInitialized(uint8 role);

  /// @dev Thrown when a user tries to submit vote/veto but the submission period has ended.
  error SubmissionPeriodOver();

  // ========================
  // ======== Events ========
  // ========================

  /// @dev Emitted when an vote is cast.
  /// @dev This is almost the same as the `ApprovalCast` event from `LlamaCore`, with the addition of the support field.
  /// The two events will be nearly identical, with the `tokenHolder` being the main difference. This version will emit
  /// the address of the tokenHolder that casted, while the `LlamaCore` version will emit the address of this contract
  /// as the action creator. Additionally, there is no `role` emitted here as all tokenHolders are eligible to vote.
  event VoteCast(
    uint256 id, address indexed tokenHolder, uint8 indexed role, uint8 indexed support, uint256 quantity, string reason
  );

  /// @dev Emitted when cast votes are submitted to the `LlamaCore` contract.
  event VotesSubmitted(uint256 id, uint96 quantityFor, uint96 quantityAgainst, uint96 quantityAbstain);

  /// @dev Emitted when a veto is cast.
  /// @dev This is the same as the `DisapprovalCast` event from `LlamaCore`. The two events will be
  /// nearly identical, with the `tokenHolder` being the only difference. This version will emit
  /// the address of the tokenHolder that casted, while the `LlamaCore` version will emit the
  /// address of this contract as the action creator.
  event VetoCast(
    uint256 id, address indexed tokenHolder, uint8 indexed role, uint8 indexed support, uint256 quantity, string reason
  );

  /// @dev Emitted when cast votes are submitted to the `LlamaCore` contract.
  event VetosSubmitted(uint256 id, uint96 quantityFor, uint96 quantityAgainst, uint96 quantityAbstain);
  // =================================================
  // ======== Constants and Storage Variables ========
  // =================================================

  /// @dev Equivalent to 100%, but in basis points.
  uint256 internal constant ONE_HUNDRED_IN_BPS = 10_000;

  uint256 internal constant ONE_THIRD_IN_BPS = 3333;
  uint256 internal constant TWO_THIRDS_IN_BPS = 6667;

  /// @notice The core contract for this Llama instance.
  ILlamaCore public llamaCore;

<<<<<<< HEAD
  /// @notice The minimum % of votes required to submit votes to `LlamaCore`.
  uint256 public voteQuorum;

  /// @notice The minimum % of vetos required to submit vetos to `LlamaCore`.
  uint256 public minVetoQuorum;

  /// @notice The role used by this contract to cast votes and vetos.
  /// @dev This role is expected to have the ability to force approve and disapprove actions on a llama strategy.
=======
  /// @notice The minimum % of approvals required to submit approvals to `LlamaCore`.
  uint256 public minApprovalPct;

  /// @notice The minimum % of disapprovals required to submit disapprovals to `LlamaCore`.
  uint256 public minDisapprovalPct;

  /// @notice The role used by this contract to cast approvals and disapprovals.
  /// @dev This role is expected to have the ability to force approve and disapprove actions.
>>>>>>> 51c1890d
  uint8 public role;

  /// @dev EIP-712 base typehash.
  bytes32 internal constant EIP712_DOMAIN_TYPEHASH =
    keccak256("EIP712Domain(string name,string version,uint256 chainId,address verifyingContract)");

  /// @notice EIP-712 castVote typehash.
  bytes32 internal constant CAST_VOTE_BY_SIG_TYPEHASH = keccak256(
    "CastVote(address tokenHolder,uint8 support,ActionInfo actionInfo,string reason,uint256 nonce)ActionInfo(uint256 id,address creator,uint8 creatorRole,address strategy,address target,uint256 value,bytes data)"
  );

  /// @notice EIP-712 castVeto typehash.
  bytes32 internal constant CAST_VETO_BY_SIG_TYPEHASH = keccak256(
    "CastVeto(address tokenHolder,uint8 role,ActionInfo actionInfo,string reason,uint256 nonce)ActionInfo(uint256 id,address creator,uint8 creatorRole,address strategy,address target,uint256 value,bytes data)"
  );

  /// @dev EIP-712 actionInfo typehash.
  bytes32 internal constant ACTION_INFO_TYPEHASH = keccak256(
    "ActionInfo(uint256 id,address creator,uint8 creatorRole,address strategy,address target,uint256 value,bytes data)"
  );

  /// @notice Mapping from action ID to the status of existing casts.
  mapping(uint256 actionId => CastData) public casts;

<<<<<<< HEAD
  /// @notice Mapping of tokenHolders to function selectors to current nonces for EIP-712 signatures.
  /// @dev This is used to prevent replay attacks by incrementing the nonce for each operation (`castVote` and
  /// `castVeto`) signed by the tokenHolders.
  mapping(address tokenHolders => mapping(bytes4 selector => uint256 currentNonce)) public nonces;

  /// @dev This will be called by the `initialize` of the inheriting contract.
  /// @param _llamaCore The `LlamaCore` contract for this Llama instance.
  /// @param _role The role used by this contract to cast votes and vetos.
  /// @param _voteQuorum The minimum % of votes required to submit votes to `LlamaCore`.
  /// @param _minVetoQuorum The minimum % of vetos required to submit vetos to `LlamaCore`.
  function __initializeTokenHolderCasterMinimalProxy(
    ILlamaCore _llamaCore,
    uint8 _role,
    uint256 _voteQuorum,
    uint256 _minVetoQuorum
  ) internal {
    if (_llamaCore.actionsCount() < 0) revert InvalidLlamaCoreAddress();
    if (_role > _llamaCore.policy().numRoles()) revert RoleNotInitialized(_role);
    if (_voteQuorum > ONE_HUNDRED_IN_BPS || _voteQuorum <= 0) revert InvalidVotesQuorum(_voteQuorum);
    if (_minVetoQuorum > ONE_HUNDRED_IN_BPS || _minVetoQuorum <= 0) revert InvalidMinVetoQuorum(_minVetoQuorum);

    llamaCore = _llamaCore;
    role = _role;
    voteQuorum = _voteQuorum;
    minVetoQuorum = _minVetoQuorum;
=======
  /// @notice Mapping of tokenholders to function selectors to current nonces for EIP-712 signatures.
  /// @dev This is used to prevent replay attacks by incrementing the nonce for each operation (`createAction`,
  /// `cancelAction`, `castApproval` and `castDisapproval`) signed by the tokenholders.
  mapping(address tokenholders => mapping(bytes4 selector => uint256 currentNonce)) public nonces;

  /// @dev This will be called by the `initialize` of the inheriting contract.
  /// @param _llamaCore The `LlamaCore` contract for this Llama instance.
  /// @param _role The role used by this contract to cast approvals and disapprovals.
  /// @param _minApprovalPct The minimum % of approvals required to submit approvals to `LlamaCore`.
  /// @param _minDisapprovalPct The minimum % of disapprovals required to submit disapprovals to `LlamaCore`.
  function __initializeTokenholderCasterMinimalProxy(
    ILlamaCore _llamaCore,
    uint8 _role,
    uint256 _minApprovalPct,
    uint256 _minDisapprovalPct
  ) internal {
    if (_llamaCore.actionsCount() < 0) revert InvalidLlamaCoreAddress();
    if (_role > _llamaCore.policy().numRoles()) revert RoleNotInitialized(_role);
    if (_minApprovalPct > ONE_HUNDRED_IN_BPS || _minApprovalPct <= 0) revert InvalidMinApprovalPct(_minApprovalPct);
    if (_minDisapprovalPct > ONE_HUNDRED_IN_BPS || _minDisapprovalPct <= 0) {
      revert InvalidMinDisapprovalPct(_minDisapprovalPct);
    }

    llamaCore = _llamaCore;
    role = _role;
    minApprovalPct = _minApprovalPct;
    minDisapprovalPct = _minDisapprovalPct;
>>>>>>> 51c1890d
  }

  /// @notice How tokenHolders add their support of an action with a vote and a reason.
  /// @dev Use `""` for `reason` if there is no reason.
  /// @param actionInfo Data required to create an action.
  /// @param support The tokenHolder's support of the vote of the action.
  ///   0 = Against
  ///   1 = For
  ///   2 = Abstain, but this is not currently supported.
  /// @param reason The reason given for the vote by the tokenHolder.
  function castVote(ActionInfo calldata actionInfo, uint8 support, string calldata reason) external {
    _castVote(msg.sender, actionInfo, support, reason);
  }

  function castVoteBySig(
    address caster,
    uint8 support,
    ActionInfo calldata actionInfo,
    string calldata reason,
    uint8 v,
    bytes32 r,
    bytes32 s
  ) external {
    bytes32 digest = _getCastVoteTypedDataHash(caster, support, actionInfo, reason);
    address signer = ecrecover(digest, v, r, s);
    if (signer == address(0) || signer != caster) revert InvalidSignature();
    _castVote(signer, actionInfo, support, reason);
  }

  /// @notice How tokenHolders add their support of the veto of an action with a reason.
  /// @dev Use `""` for `reason` if there is no reason.
  /// @param actionInfo Data required to create an action.
  /// @param support The tokenHolder's support of the veto of the action.
  ///   0 = Against
  ///   1 = For
  ///   2 = Abstain, but this is not currently supported.
  /// @param reason The reason given for the veto by the tokenHolder.
  function castVeto(ActionInfo calldata actionInfo, uint8 support, string calldata reason) external {
    _castVeto(msg.sender, actionInfo, support, reason);
  }

  function castVetoBySig(
    address caster,
    uint8 support,
    ActionInfo calldata actionInfo,
    string calldata reason,
    uint8 v,
    bytes32 r,
    bytes32 s
  ) external {
    bytes32 digest = _getCastVetoTypedDataHash(caster, support, actionInfo, reason);
    address signer = ecrecover(digest, v, r, s);
    if (signer == address(0) || signer != caster) revert InvalidSignature();
    _castVeto(signer, actionInfo, support, reason);
  }

  /// @notice Submits cast votes to the `LlamaCore` contract.
  /// @param actionInfo Data required to create an action.
  /// @dev this function can be called by anyone
<<<<<<< HEAD
  function submitVotes(ActionInfo calldata actionInfo) external {
=======
  function submitApprovals(ActionInfo calldata actionInfo) external {
>>>>>>> 51c1890d
    Action memory action = llamaCore.getAction(actionInfo.id);

    if (casts[actionInfo.id].votesSubmitted) revert AlreadySubmittedVote();
    // check to make sure the casting period has ended
    uint256 votePeriod = ILlamaRelativeStrategyBase(address(actionInfo.strategy)).approvalPeriod();
    if (block.timestamp < action.creationTime + (votePeriod * TWO_THIRDS_IN_BPS) / ONE_HUNDRED_IN_BPS) {
      revert CantSubmitYet();
    }

    if (block.timestamp > action.creationTime + votePeriod) revert SubmissionPeriodOver();

    /// @dev only timestamp mode is supported for now.
    string memory clockMode = _getClockMode();
    if (keccak256(abi.encodePacked(clockMode)) != keccak256(abi.encodePacked("mode=timestamp"))) {
      revert ClockModeNotSupported(clockMode);
    }

    uint256 totalSupply = _getPastTotalSupply(action.creationTime - 1);
<<<<<<< HEAD
    uint96 votesFor = casts[actionInfo.id].votesFor;
    uint96 votesAgainst = casts[actionInfo.id].votesAgainst;
    uint96 votesAbstain = casts[actionInfo.id].votesAbstain;
    uint256 quorum = FixedPointMathLib.mulDivUp(totalSupply, voteQuorum, ONE_HUNDRED_IN_BPS);
    if (votesFor < quorum) revert InsufficientVotes(votesFor, quorum);
    if (votesFor <= votesAgainst) revert ForDoesNotSurpassAgainst(votesFor, votesAgainst);

    casts[actionInfo.id].votesSubmitted = true;
    llamaCore.castApproval(role, actionInfo, "");
    emit VotesSubmitted(actionInfo.id, votesFor, votesAgainst, votesAbstain);
=======
    uint96 approvalsFor = casts[actionInfo.id].approvalsFor;
    uint96 approvalsAgainst = casts[actionInfo.id].approvalsAgainst;
    uint96 approvalsAbstain = casts[actionInfo.id].approvalsAbstain;
    uint256 threshold = FixedPointMathLib.mulDivUp(totalSupply, minApprovalPct, ONE_HUNDRED_IN_BPS);
    if (approvalsFor < threshold) revert InsufficientApprovals(approvalsFor, threshold);
    if (approvalsFor <= approvalsAgainst) revert ForDoesNotSurpassAgainst(approvalsFor, approvalsAgainst);

    casts[actionInfo.id].approvalSubmitted = true;
    llamaCore.castApproval(role, actionInfo, "");
    emit ApprovalsSubmitted(actionInfo.id, approvalsFor, approvalsAgainst, approvalsAbstain);
>>>>>>> 51c1890d
  }

  /// @notice Submits cast vetos to the `LlamaCore` contract.
  /// @param actionInfo Data required to create an action.
  /// @dev this function can be called by anyone
<<<<<<< HEAD
  function submitVetos(ActionInfo calldata actionInfo) external {
    Action memory action = llamaCore.getAction(actionInfo.id);

    actionInfo.strategy.checkIfDisapprovalEnabled(actionInfo, msg.sender, role); // Reverts if not allowed.
    if (casts[actionInfo.id].vetoSubmitted) revert AlreadySubmittedVeto();
=======
  function submitDisapprovals(ActionInfo calldata actionInfo) external {
    Action memory action = llamaCore.getAction(actionInfo.id);

    actionInfo.strategy.checkIfDisapprovalEnabled(actionInfo, msg.sender, role); // Reverts if not allowed.
    if (casts[actionInfo.id].disapprovalSubmitted) revert AlreadySubmittedDisapproval();
>>>>>>> 51c1890d

    uint256 queuingPeriod = ILlamaRelativeStrategyBase(address(actionInfo.strategy)).queuingPeriod();
    // check to make sure the current timestamp is within the submitVetoBuffer period
    if (block.timestamp < action.minExecutionTime - (queuingPeriod * ONE_THIRD_IN_BPS) / ONE_HUNDRED_IN_BPS) {
      revert CantSubmitYet();
    }
    if (block.timestamp >= action.minExecutionTime) revert SubmissionPeriodOver();
    /// @dev only timestamp mode is supported for now
    string memory clockMode = _getClockMode();
    if (keccak256(abi.encodePacked(clockMode)) != keccak256(abi.encodePacked("mode=timestamp"))) {
      revert ClockModeNotSupported(clockMode);
    }

    uint256 totalSupply = _getPastTotalSupply(action.creationTime - 1);
<<<<<<< HEAD
    uint96 vetosFor = casts[actionInfo.id].vetosFor;
    uint96 vetosAgainst = casts[actionInfo.id].vetosAgainst;
    uint96 vetosAbstain = casts[actionInfo.id].vetosAbstain;
    uint256 quorum = FixedPointMathLib.mulDivUp(totalSupply, minVetoQuorum, ONE_HUNDRED_IN_BPS);
    if (vetosFor < quorum) revert InsufficientVotes(vetosFor, quorum);
    if (vetosFor <= vetosAgainst) revert ForDoesNotSurpassAgainst(vetosFor, vetosAgainst);

    casts[actionInfo.id].vetoSubmitted = true;
    llamaCore.castApproval(role, actionInfo, "");
    emit VetosSubmitted(actionInfo.id, vetosFor, vetosAgainst, vetosAbstain);
  }

  function _castVote(address caster, ActionInfo calldata actionInfo, uint8 support, string calldata reason) internal {
=======
    uint96 disapprovalsFor = casts[actionInfo.id].disapprovalsFor;
    uint96 disapprovalsAgainst = casts[actionInfo.id].disapprovalsAgainst;
    uint96 disapprovalsAbstain = casts[actionInfo.id].disapprovalsAbstain;
    uint256 threshold = FixedPointMathLib.mulDivUp(totalSupply, minDisapprovalPct, ONE_HUNDRED_IN_BPS);
    if (disapprovalsFor < threshold) revert InsufficientApprovals(disapprovalsFor, threshold);
    if (disapprovalsFor <= disapprovalsAgainst) revert ForDoesNotSurpassAgainst(disapprovalsFor, disapprovalsAgainst);

    casts[actionInfo.id].disapprovalSubmitted = true;
    llamaCore.castDisapproval(role, actionInfo, "");
    emit DisapprovalsSubmitted(actionInfo.id, disapprovalsFor, disapprovalsAgainst, disapprovalsAbstain);
  }

  function _castApproval(address caster, ActionInfo calldata actionInfo, uint8 support, string calldata reason)
    internal
  {
>>>>>>> 51c1890d
    Action memory action = llamaCore.getAction(actionInfo.id);

    actionInfo.strategy.checkIfApprovalEnabled(actionInfo, caster, role); // Reverts if not allowed.
    if (llamaCore.getActionState(actionInfo) != uint8(ActionState.Active)) revert ActionNotActive();
<<<<<<< HEAD
    if (casts[actionInfo.id].castVote[caster]) revert AlreadyCastVote();
=======
    if (casts[actionInfo.id].castApproval[caster]) revert AlreadyCastApproval();
>>>>>>> 51c1890d
    if (
      block.timestamp
        > action.creationTime
          + (ILlamaRelativeStrategyBase(address(actionInfo.strategy)).approvalPeriod() * TWO_THIRDS_IN_BPS)
            / ONE_HUNDRED_IN_BPS
    ) revert CastingPeriodOver();

    uint256 balance = _getPastVotes(caster, action.creationTime - 1);
    _preCastAssertions(balance, support);

<<<<<<< HEAD
    if (support == 0) casts[actionInfo.id].votesAgainst += LlamaUtils.toUint96(balance);
    else if (support == 1) casts[actionInfo.id].votesFor += LlamaUtils.toUint96(balance);
    else if (support == 2) casts[actionInfo.id].votesAbstain += LlamaUtils.toUint96(balance);
    casts[actionInfo.id].castVote[caster] = true;
    emit VoteCast(actionInfo.id, caster, role, support, balance, reason);
  }

  function _castVeto(address caster, ActionInfo calldata actionInfo, uint8 support, string calldata reason) internal {
=======
    if (support == 0) casts[actionInfo.id].approvalsAgainst += LlamaUtils.toUint96(balance);
    else if (support == 1) casts[actionInfo.id].approvalsFor += LlamaUtils.toUint96(balance);
    else if (support == 2) casts[actionInfo.id].approvalsAbstain += LlamaUtils.toUint96(balance);
    casts[actionInfo.id].castApproval[caster] = true;
    emit ApprovalCast(actionInfo.id, caster, role, support, balance, reason);
  }

  function _castDisapproval(address caster, ActionInfo calldata actionInfo, uint8 support, string calldata reason)
    internal
  {
>>>>>>> 51c1890d
    Action memory action = llamaCore.getAction(actionInfo.id);

    actionInfo.strategy.checkIfDisapprovalEnabled(actionInfo, caster, role); // Reverts if not allowed.
    if (!actionInfo.strategy.isActionApproved(actionInfo)) revert ActionNotApproved();
    if (actionInfo.strategy.isActionExpired(actionInfo)) revert ActionExpired();
    if (casts[actionInfo.id].castVeto[caster]) revert AlreadyCastVeto();
    if (
      block.timestamp
        > action.minExecutionTime
          - (ILlamaRelativeStrategyBase(address(actionInfo.strategy)).queuingPeriod() * ONE_THIRD_IN_BPS)
            / ONE_HUNDRED_IN_BPS
    ) revert CastingPeriodOver();

    uint256 balance = _getPastVotes(caster, action.creationTime - 1);
    _preCastAssertions(balance, support);

<<<<<<< HEAD
    if (support == 0) casts[actionInfo.id].vetosAgainst += LlamaUtils.toUint96(balance);
    else if (support == 1) casts[actionInfo.id].vetosFor += LlamaUtils.toUint96(balance);
    else if (support == 2) casts[actionInfo.id].vetosAbstain += LlamaUtils.toUint96(balance);
    casts[actionInfo.id].castVeto[caster] = true;
    emit VetoCast(actionInfo.id, caster, role, support, balance, reason);
=======
    if (support == 0) casts[actionInfo.id].disapprovalsAgainst += LlamaUtils.toUint96(balance);
    else if (support == 1) casts[actionInfo.id].disapprovalsFor += LlamaUtils.toUint96(balance);
    else if (support == 2) casts[actionInfo.id].disapprovalsAbstain += LlamaUtils.toUint96(balance);
    casts[actionInfo.id].castDisapproval[caster] = true;
    emit DisapprovalCast(actionInfo.id, caster, role, support, balance, reason);
>>>>>>> 51c1890d
  }

  function _preCastAssertions(uint256 balance, uint8 support) internal view {
    if (support > 2) revert InvalidSupport(support);

    /// @dev only timestamp mode is supported for now.
    string memory clockMode = _getClockMode();
    if (keccak256(abi.encodePacked(clockMode)) != keccak256(abi.encodePacked("mode=timestamp"))) {
      revert ClockModeNotSupported(clockMode);
    }

    if (balance == 0) revert InsufficientBalance(balance);
  }

  /// @notice Increments the caller's nonce for the given `selector`. This is useful for revoking
  /// signatures that have not been used yet.
  /// @param selector The function selector to increment the nonce for.
  function incrementNonce(bytes4 selector) external {
    // Safety: Can never overflow a uint256 by incrementing.
    nonces[msg.sender][selector] = LlamaUtils.uncheckedIncrement(nonces[msg.sender][selector]);
  }

  function _getPastVotes(address account, uint256 timestamp) internal view virtual returns (uint256) {}
  function _getPastTotalSupply(uint256 timestamp) internal view virtual returns (uint256) {}
  function _getClockMode() internal view virtual returns (string memory) {}

  /// @dev Returns the current nonce for a given tokenHolder and selector, and increments it. Used to prevent
  /// replay attacks.
  function _useNonce(address tokenHolder, bytes4 selector) internal returns (uint256 nonce) {
    nonce = nonces[tokenHolder][selector];
    nonces[tokenHolder][selector] = LlamaUtils.uncheckedIncrement(nonce);
  }

  // -------- EIP-712 Getters --------

  /// @dev Returns the EIP-712 domain separator.
  function _getDomainHash() internal view returns (bytes32) {
    return keccak256(
      abi.encode(
        EIP712_DOMAIN_TYPEHASH, keccak256(bytes(llamaCore.name())), keccak256(bytes("1")), block.chainid, address(this)
      )
    );
  }

  /// @dev Returns the hash of the ABI-encoded EIP-712 message for the `castVote` domain, which can be used to
  /// recover the signer.
  function _getCastVoteTypedDataHash(
    address tokenHolder,
    uint8 support,
    ActionInfo calldata actionInfo,
    string calldata reason
  ) internal returns (bytes32) {
    bytes32 castVoteHash = keccak256(
      abi.encode(
        CAST_VOTE_BY_SIG_TYPEHASH,
        tokenHolder,
        support,
        _getActionInfoHash(actionInfo),
        keccak256(bytes(reason)),
        _useNonce(tokenHolder, msg.sig)
      )
    );

    return keccak256(abi.encodePacked("\x19\x01", _getDomainHash(), castVoteHash));
  }

  /// @dev Returns the hash of the ABI-encoded EIP-712 message for the `CastVeto` domain, which can be used to
  /// recover the signer.
<<<<<<< HEAD
  function _getCastVetoTypedDataHash(
    address tokenHolder,
=======
  function _getCastDisapprovalTypedDataHash(
    address tokenholder,
>>>>>>> 51c1890d
    uint8 support,
    ActionInfo calldata actionInfo,
    string calldata reason
  ) internal returns (bytes32) {
    bytes32 castVetoHash = keccak256(
      abi.encode(
<<<<<<< HEAD
        CAST_VETO_BY_SIG_TYPEHASH,
        tokenHolder,
=======
        CAST_DISAPPROVAL_BY_SIG_TYPEHASH,
        tokenholder,
>>>>>>> 51c1890d
        support,
        _getActionInfoHash(actionInfo),
        keccak256(bytes(reason)),
        _useNonce(tokenHolder, msg.sig)
      )
    );

    return keccak256(abi.encodePacked("\x19\x01", _getDomainHash(), castVetoHash));
  }

  /// @dev Returns the hash of `actionInfo`.
  function _getActionInfoHash(ActionInfo calldata actionInfo) internal pure returns (bytes32) {
    return keccak256(
      abi.encode(
        ACTION_INFO_TYPEHASH,
        actionInfo.id,
        actionInfo.creator,
        actionInfo.creatorRole,
        address(actionInfo.strategy),
        actionInfo.target,
        actionInfo.value,
        keccak256(actionInfo.data)
      )
    );
  }
}<|MERGE_RESOLUTION|>--- conflicted
+++ resolved
@@ -18,11 +18,7 @@
 /// it must hold a Policy from the specified `LlamaCore` instance to actually be able to cast on an action. This
 /// contract does not verify that it holds the correct policy when voting and relies on `LlamaCore` to
 /// verify that during submission.
-<<<<<<< HEAD
-abstract contract TokenHolderCaster is Initializable {
-=======
 abstract contract TokenholderCaster is Initializable {
->>>>>>> 51c1890d
   // =========================
   // ======== Structs ========
   // =========================
@@ -90,7 +86,7 @@
   error InvalidVotesQuorum(uint256 votesQuorum);
 
   /// @dev Thrown when an invalid `vetoQuorum` is passed to the constructor.
-  error InvalidMinVetoQuorum(uint256 vetoQuorum);
+  error InvalidVetoQuorum(uint256 vetoQuorum);
 
   /// @dev Thrown when an invalid `llamaCore` address is passed to the constructor.
   error InvalidLlamaCoreAddress();
@@ -150,25 +146,14 @@
   /// @notice The core contract for this Llama instance.
   ILlamaCore public llamaCore;
 
-<<<<<<< HEAD
   /// @notice The minimum % of votes required to submit votes to `LlamaCore`.
   uint256 public voteQuorum;
 
   /// @notice The minimum % of vetos required to submit vetos to `LlamaCore`.
   uint256 public minVetoQuorum;
 
-  /// @notice The role used by this contract to cast votes and vetos.
-  /// @dev This role is expected to have the ability to force approve and disapprove actions on a llama strategy.
-=======
-  /// @notice The minimum % of approvals required to submit approvals to `LlamaCore`.
-  uint256 public minApprovalPct;
-
-  /// @notice The minimum % of disapprovals required to submit disapprovals to `LlamaCore`.
-  uint256 public minDisapprovalPct;
-
   /// @notice The role used by this contract to cast approvals and disapprovals.
   /// @dev This role is expected to have the ability to force approve and disapprove actions.
->>>>>>> 51c1890d
   uint8 public role;
 
   /// @dev EIP-712 base typehash.
@@ -193,7 +178,6 @@
   /// @notice Mapping from action ID to the status of existing casts.
   mapping(uint256 actionId => CastData) public casts;
 
-<<<<<<< HEAD
   /// @notice Mapping of tokenHolders to function selectors to current nonces for EIP-712 signatures.
   /// @dev This is used to prevent replay attacks by incrementing the nonce for each operation (`castVote` and
   /// `castVeto`) signed by the tokenHolders.
@@ -203,51 +187,22 @@
   /// @param _llamaCore The `LlamaCore` contract for this Llama instance.
   /// @param _role The role used by this contract to cast votes and vetos.
   /// @param _voteQuorum The minimum % of votes required to submit votes to `LlamaCore`.
-  /// @param _minVetoQuorum The minimum % of vetos required to submit vetos to `LlamaCore`.
+  /// @param _VetoQuorum The minimum % of vetos required to submit vetos to `LlamaCore`.
   function __initializeTokenHolderCasterMinimalProxy(
     ILlamaCore _llamaCore,
     uint8 _role,
     uint256 _voteQuorum,
-    uint256 _minVetoQuorum
+    uint256 _VetoQuorum
   ) internal {
     if (_llamaCore.actionsCount() < 0) revert InvalidLlamaCoreAddress();
     if (_role > _llamaCore.policy().numRoles()) revert RoleNotInitialized(_role);
     if (_voteQuorum > ONE_HUNDRED_IN_BPS || _voteQuorum <= 0) revert InvalidVotesQuorum(_voteQuorum);
-    if (_minVetoQuorum > ONE_HUNDRED_IN_BPS || _minVetoQuorum <= 0) revert InvalidMinVetoQuorum(_minVetoQuorum);
+    if (_VetoQuorum > ONE_HUNDRED_IN_BPS || _VetoQuorum <= 0) revert InvalidVetoQuorum(_VetoQuorum);
 
     llamaCore = _llamaCore;
     role = _role;
     voteQuorum = _voteQuorum;
-    minVetoQuorum = _minVetoQuorum;
-=======
-  /// @notice Mapping of tokenholders to function selectors to current nonces for EIP-712 signatures.
-  /// @dev This is used to prevent replay attacks by incrementing the nonce for each operation (`createAction`,
-  /// `cancelAction`, `castApproval` and `castDisapproval`) signed by the tokenholders.
-  mapping(address tokenholders => mapping(bytes4 selector => uint256 currentNonce)) public nonces;
-
-  /// @dev This will be called by the `initialize` of the inheriting contract.
-  /// @param _llamaCore The `LlamaCore` contract for this Llama instance.
-  /// @param _role The role used by this contract to cast approvals and disapprovals.
-  /// @param _minApprovalPct The minimum % of approvals required to submit approvals to `LlamaCore`.
-  /// @param _minDisapprovalPct The minimum % of disapprovals required to submit disapprovals to `LlamaCore`.
-  function __initializeTokenholderCasterMinimalProxy(
-    ILlamaCore _llamaCore,
-    uint8 _role,
-    uint256 _minApprovalPct,
-    uint256 _minDisapprovalPct
-  ) internal {
-    if (_llamaCore.actionsCount() < 0) revert InvalidLlamaCoreAddress();
-    if (_role > _llamaCore.policy().numRoles()) revert RoleNotInitialized(_role);
-    if (_minApprovalPct > ONE_HUNDRED_IN_BPS || _minApprovalPct <= 0) revert InvalidMinApprovalPct(_minApprovalPct);
-    if (_minDisapprovalPct > ONE_HUNDRED_IN_BPS || _minDisapprovalPct <= 0) {
-      revert InvalidMinDisapprovalPct(_minDisapprovalPct);
-    }
-
-    llamaCore = _llamaCore;
-    role = _role;
-    minApprovalPct = _minApprovalPct;
-    minDisapprovalPct = _minDisapprovalPct;
->>>>>>> 51c1890d
+    minVetoQuorum = _VetoQuorum;
   }
 
   /// @notice How tokenHolders add their support of an action with a vote and a reason.
@@ -307,11 +262,7 @@
   /// @notice Submits cast votes to the `LlamaCore` contract.
   /// @param actionInfo Data required to create an action.
   /// @dev this function can be called by anyone
-<<<<<<< HEAD
   function submitVotes(ActionInfo calldata actionInfo) external {
-=======
-  function submitApprovals(ActionInfo calldata actionInfo) external {
->>>>>>> 51c1890d
     Action memory action = llamaCore.getAction(actionInfo.id);
 
     if (casts[actionInfo.id].votesSubmitted) revert AlreadySubmittedVote();
@@ -330,7 +281,6 @@
     }
 
     uint256 totalSupply = _getPastTotalSupply(action.creationTime - 1);
-<<<<<<< HEAD
     uint96 votesFor = casts[actionInfo.id].votesFor;
     uint96 votesAgainst = casts[actionInfo.id].votesAgainst;
     uint96 votesAbstain = casts[actionInfo.id].votesAbstain;
@@ -341,36 +291,16 @@
     casts[actionInfo.id].votesSubmitted = true;
     llamaCore.castApproval(role, actionInfo, "");
     emit VotesSubmitted(actionInfo.id, votesFor, votesAgainst, votesAbstain);
-=======
-    uint96 approvalsFor = casts[actionInfo.id].approvalsFor;
-    uint96 approvalsAgainst = casts[actionInfo.id].approvalsAgainst;
-    uint96 approvalsAbstain = casts[actionInfo.id].approvalsAbstain;
-    uint256 threshold = FixedPointMathLib.mulDivUp(totalSupply, minApprovalPct, ONE_HUNDRED_IN_BPS);
-    if (approvalsFor < threshold) revert InsufficientApprovals(approvalsFor, threshold);
-    if (approvalsFor <= approvalsAgainst) revert ForDoesNotSurpassAgainst(approvalsFor, approvalsAgainst);
-
-    casts[actionInfo.id].approvalSubmitted = true;
-    llamaCore.castApproval(role, actionInfo, "");
-    emit ApprovalsSubmitted(actionInfo.id, approvalsFor, approvalsAgainst, approvalsAbstain);
->>>>>>> 51c1890d
   }
 
   /// @notice Submits cast vetos to the `LlamaCore` contract.
   /// @param actionInfo Data required to create an action.
   /// @dev this function can be called by anyone
-<<<<<<< HEAD
   function submitVetos(ActionInfo calldata actionInfo) external {
     Action memory action = llamaCore.getAction(actionInfo.id);
 
     actionInfo.strategy.checkIfDisapprovalEnabled(actionInfo, msg.sender, role); // Reverts if not allowed.
     if (casts[actionInfo.id].vetoSubmitted) revert AlreadySubmittedVeto();
-=======
-  function submitDisapprovals(ActionInfo calldata actionInfo) external {
-    Action memory action = llamaCore.getAction(actionInfo.id);
-
-    actionInfo.strategy.checkIfDisapprovalEnabled(actionInfo, msg.sender, role); // Reverts if not allowed.
-    if (casts[actionInfo.id].disapprovalSubmitted) revert AlreadySubmittedDisapproval();
->>>>>>> 51c1890d
 
     uint256 queuingPeriod = ILlamaRelativeStrategyBase(address(actionInfo.strategy)).queuingPeriod();
     // check to make sure the current timestamp is within the submitVetoBuffer period
@@ -385,7 +315,6 @@
     }
 
     uint256 totalSupply = _getPastTotalSupply(action.creationTime - 1);
-<<<<<<< HEAD
     uint96 vetosFor = casts[actionInfo.id].vetosFor;
     uint96 vetosAgainst = casts[actionInfo.id].vetosAgainst;
     uint96 vetosAbstain = casts[actionInfo.id].vetosAbstain;
@@ -399,32 +328,11 @@
   }
 
   function _castVote(address caster, ActionInfo calldata actionInfo, uint8 support, string calldata reason) internal {
-=======
-    uint96 disapprovalsFor = casts[actionInfo.id].disapprovalsFor;
-    uint96 disapprovalsAgainst = casts[actionInfo.id].disapprovalsAgainst;
-    uint96 disapprovalsAbstain = casts[actionInfo.id].disapprovalsAbstain;
-    uint256 threshold = FixedPointMathLib.mulDivUp(totalSupply, minDisapprovalPct, ONE_HUNDRED_IN_BPS);
-    if (disapprovalsFor < threshold) revert InsufficientApprovals(disapprovalsFor, threshold);
-    if (disapprovalsFor <= disapprovalsAgainst) revert ForDoesNotSurpassAgainst(disapprovalsFor, disapprovalsAgainst);
-
-    casts[actionInfo.id].disapprovalSubmitted = true;
-    llamaCore.castDisapproval(role, actionInfo, "");
-    emit DisapprovalsSubmitted(actionInfo.id, disapprovalsFor, disapprovalsAgainst, disapprovalsAbstain);
-  }
-
-  function _castApproval(address caster, ActionInfo calldata actionInfo, uint8 support, string calldata reason)
-    internal
-  {
->>>>>>> 51c1890d
     Action memory action = llamaCore.getAction(actionInfo.id);
 
     actionInfo.strategy.checkIfApprovalEnabled(actionInfo, caster, role); // Reverts if not allowed.
     if (llamaCore.getActionState(actionInfo) != uint8(ActionState.Active)) revert ActionNotActive();
-<<<<<<< HEAD
     if (casts[actionInfo.id].castVote[caster]) revert AlreadyCastVote();
-=======
-    if (casts[actionInfo.id].castApproval[caster]) revert AlreadyCastApproval();
->>>>>>> 51c1890d
     if (
       block.timestamp
         > action.creationTime
@@ -435,7 +343,6 @@
     uint256 balance = _getPastVotes(caster, action.creationTime - 1);
     _preCastAssertions(balance, support);
 
-<<<<<<< HEAD
     if (support == 0) casts[actionInfo.id].votesAgainst += LlamaUtils.toUint96(balance);
     else if (support == 1) casts[actionInfo.id].votesFor += LlamaUtils.toUint96(balance);
     else if (support == 2) casts[actionInfo.id].votesAbstain += LlamaUtils.toUint96(balance);
@@ -444,18 +351,6 @@
   }
 
   function _castVeto(address caster, ActionInfo calldata actionInfo, uint8 support, string calldata reason) internal {
-=======
-    if (support == 0) casts[actionInfo.id].approvalsAgainst += LlamaUtils.toUint96(balance);
-    else if (support == 1) casts[actionInfo.id].approvalsFor += LlamaUtils.toUint96(balance);
-    else if (support == 2) casts[actionInfo.id].approvalsAbstain += LlamaUtils.toUint96(balance);
-    casts[actionInfo.id].castApproval[caster] = true;
-    emit ApprovalCast(actionInfo.id, caster, role, support, balance, reason);
-  }
-
-  function _castDisapproval(address caster, ActionInfo calldata actionInfo, uint8 support, string calldata reason)
-    internal
-  {
->>>>>>> 51c1890d
     Action memory action = llamaCore.getAction(actionInfo.id);
 
     actionInfo.strategy.checkIfDisapprovalEnabled(actionInfo, caster, role); // Reverts if not allowed.
@@ -472,19 +367,11 @@
     uint256 balance = _getPastVotes(caster, action.creationTime - 1);
     _preCastAssertions(balance, support);
 
-<<<<<<< HEAD
     if (support == 0) casts[actionInfo.id].vetosAgainst += LlamaUtils.toUint96(balance);
     else if (support == 1) casts[actionInfo.id].vetosFor += LlamaUtils.toUint96(balance);
     else if (support == 2) casts[actionInfo.id].vetosAbstain += LlamaUtils.toUint96(balance);
     casts[actionInfo.id].castVeto[caster] = true;
     emit VetoCast(actionInfo.id, caster, role, support, balance, reason);
-=======
-    if (support == 0) casts[actionInfo.id].disapprovalsAgainst += LlamaUtils.toUint96(balance);
-    else if (support == 1) casts[actionInfo.id].disapprovalsFor += LlamaUtils.toUint96(balance);
-    else if (support == 2) casts[actionInfo.id].disapprovalsAbstain += LlamaUtils.toUint96(balance);
-    casts[actionInfo.id].castDisapproval[caster] = true;
-    emit DisapprovalCast(actionInfo.id, caster, role, support, balance, reason);
->>>>>>> 51c1890d
   }
 
   function _preCastAssertions(uint256 balance, uint8 support) internal view {
@@ -553,31 +440,17 @@
 
   /// @dev Returns the hash of the ABI-encoded EIP-712 message for the `CastVeto` domain, which can be used to
   /// recover the signer.
-<<<<<<< HEAD
   function _getCastVetoTypedDataHash(
     address tokenHolder,
-=======
-  function _getCastDisapprovalTypedDataHash(
-    address tokenholder,
->>>>>>> 51c1890d
     uint8 support,
     ActionInfo calldata actionInfo,
     string calldata reason
   ) internal returns (bytes32) {
     bytes32 castVetoHash = keccak256(
       abi.encode(
-<<<<<<< HEAD
         CAST_VETO_BY_SIG_TYPEHASH,
         tokenHolder,
-=======
-        CAST_DISAPPROVAL_BY_SIG_TYPEHASH,
-        tokenholder,
->>>>>>> 51c1890d
         support,
-        _getActionInfoHash(actionInfo),
-        keccak256(bytes(reason)),
-        _useNonce(tokenHolder, msg.sig)
-      )
     );
 
     return keccak256(abi.encodePacked("\x19\x01", _getDomainHash(), castVetoHash));
