// SPDX-License-Identifier: MIT
pragma solidity ^0.8.23;

import {ILlamaCore} from "src/interfaces/ILlamaCore.sol";
import {TokenHolderActionCreator} from "src/token-voting/TokenHolderActionCreator.sol";
import {ERC721Votes} from "@openzeppelin/token/ERC721/extensions/ERC721Votes.sol";
import {IERC721} from "@openzeppelin/token/ERC721/IERC721.sol";

/// @title ERC721TokenHolderActionCreator
/// @author Llama (devsdosomething@llama.xyz)
/// @notice This contract lets holders of a given governance ERC721Votes token create actions on the llama instance if
/// they hold enough tokens.
<<<<<<< HEAD
contract ERC721TokenHolderActionCreator is TokenHolderActionCreator {
=======
contract ERC721TokenholderActionCreator is TokenholderActionCreator {
>>>>>>> 51c1890d
  ERC721Votes public token;

  /// @dev This contract is deployed as a minimal proxy from the factory's `deployTokenVotingModule` function. The
  /// `_disableInitializers` locks the implementation (logic) contract, preventing any future initialization of it.
  constructor() {
    _disableInitializers();
  }

<<<<<<< HEAD
  /// @notice Initializes a new `ERC721TokenHolderActionCreator` clone.
=======
  /// @notice Initializes a new `ERC721TokenholderActionCreator` clone.
>>>>>>> 51c1890d
  /// @dev This function is called by the `deployTokenVotingModule` function in the `LlamaTokenVotingFactory` contract.
  /// The `initializer` modifier ensures that this function can be invoked at most once.
  /// @param _token The ERC721 token to be used for voting.
  /// @param _llamaCore The `LlamaCore` contract for this Llama instance.
<<<<<<< HEAD
  /// @param _creationThreshold The default number of tokens required to create an action. This must
  /// be in the same decimals as the token. For example, if the token has 18 decimals and you want a
  /// creation threshold of 1000 tokens, pass in 1000e18.
  function initialize(ERC721Votes _token, ILlamaCore _llamaCore, uint256 _creationThreshold) external initializer {
    __initializeTokenHolderActionCreatorMinimalProxy(_llamaCore, _creationThreshold);
=======
  /// @param _role The role used by this contract to cast approvals and disapprovals.
  /// @param _creationThreshold The default number of tokens required to create an action. This must
  /// be in the same decimals as the token. For example, if the token has 18 decimals and you want a
  /// creation threshold of 1000 tokens, pass in 1000e18.
  function initialize(ERC721Votes _token, ILlamaCore _llamaCore, uint8 _role, uint256 _creationThreshold)
    external
    initializer
  {
    __initializeTokenholderActionCreatorMinimalProxy(_llamaCore, _role, _creationThreshold);
>>>>>>> 51c1890d
    token = _token;
    if (!token.supportsInterface(type(IERC721).interfaceId)) revert InvalidTokenAddress();
    uint256 totalSupply = token.getPastTotalSupply(block.timestamp - 1);
    if (totalSupply == 0) revert InvalidTokenAddress();
    if (_creationThreshold > totalSupply) revert InvalidCreationThreshold();
  }

  function _getPastVotes(address account, uint256 timestamp) internal view virtual override returns (uint256) {
    return token.getPastVotes(account, timestamp);
  }

  function _getPastTotalSupply(uint256 timestamp) internal view virtual override returns (uint256) {
    return token.getPastTotalSupply(timestamp);
  }

  function _getClockMode() internal view virtual override returns (string memory) {
    return token.CLOCK_MODE();
  }
}<|MERGE_RESOLUTION|>--- conflicted
+++ resolved
@@ -10,11 +10,7 @@
 /// @author Llama (devsdosomething@llama.xyz)
 /// @notice This contract lets holders of a given governance ERC721Votes token create actions on the llama instance if
 /// they hold enough tokens.
-<<<<<<< HEAD
-contract ERC721TokenHolderActionCreator is TokenHolderActionCreator {
-=======
 contract ERC721TokenholderActionCreator is TokenholderActionCreator {
->>>>>>> 51c1890d
   ERC721Votes public token;
 
   /// @dev This contract is deployed as a minimal proxy from the factory's `deployTokenVotingModule` function. The
@@ -23,22 +19,11 @@
     _disableInitializers();
   }
 
-<<<<<<< HEAD
-  /// @notice Initializes a new `ERC721TokenHolderActionCreator` clone.
-=======
   /// @notice Initializes a new `ERC721TokenholderActionCreator` clone.
->>>>>>> 51c1890d
   /// @dev This function is called by the `deployTokenVotingModule` function in the `LlamaTokenVotingFactory` contract.
   /// The `initializer` modifier ensures that this function can be invoked at most once.
   /// @param _token The ERC721 token to be used for voting.
   /// @param _llamaCore The `LlamaCore` contract for this Llama instance.
-<<<<<<< HEAD
-  /// @param _creationThreshold The default number of tokens required to create an action. This must
-  /// be in the same decimals as the token. For example, if the token has 18 decimals and you want a
-  /// creation threshold of 1000 tokens, pass in 1000e18.
-  function initialize(ERC721Votes _token, ILlamaCore _llamaCore, uint256 _creationThreshold) external initializer {
-    __initializeTokenHolderActionCreatorMinimalProxy(_llamaCore, _creationThreshold);
-=======
   /// @param _role The role used by this contract to cast approvals and disapprovals.
   /// @param _creationThreshold The default number of tokens required to create an action. This must
   /// be in the same decimals as the token. For example, if the token has 18 decimals and you want a
@@ -48,7 +33,6 @@
     initializer
   {
     __initializeTokenholderActionCreatorMinimalProxy(_llamaCore, _role, _creationThreshold);
->>>>>>> 51c1890d
     token = _token;
     if (!token.supportsInterface(type(IERC721).interfaceId)) revert InvalidTokenAddress();
     uint256 totalSupply = token.getPastTotalSupply(block.timestamp - 1);
