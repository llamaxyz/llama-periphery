// SPDX-License-Identifier: MIT
pragma solidity ^0.8.23;

import {ILlamaCore} from "src/interfaces/ILlamaCore.sol";
import {TokenholderActionCreator} from "src/token-voting/TokenholderActionCreator.sol";
import {ERC721Votes} from "@openzeppelin/token/ERC721/extensions/ERC721Votes.sol";
import {IERC721} from "@openzeppelin/token/ERC721/IERC721.sol";

/// @title ERC721TokenholderActionCreator
/// @author Llama (devsdosomething@llama.xyz)
/// @notice This contract lets holders of a given governance ERC721Votes token create actions on the llama instance if
/// they hold enough tokens.
contract ERC721TokenholderActionCreator is TokenholderActionCreator {
  ERC721Votes public token;

  /// @dev This contract is deployed as a minimal proxy from the factory's `deployTokenVotingModule` function. The
  /// `_disableInitializers` locks the implementation (logic) contract, preventing any future initialization of it.
  constructor() {
    _disableInitializers();
  }

  /// @notice Initializes a new `ERC721TokenholderActionCreator` clone.
  /// @dev This function is called by the `deployTokenVotingModule` function in the `LlamaTokenVotingFactory` contract.
  /// The `initializer` modifier ensures that this function can be invoked at most once.
  /// @param _token The ERC721 token to be used for voting.
  /// @param _llamaCore The `LlamaCore` contract for this Llama instance.
<<<<<<< HEAD
  /// @param _creationThreshold The default number of tokens required to create an action. This must
  /// be in the same decimals as the token. For example, if the token has 18 decimals and you want a
  /// creation threshold of 1000 tokens, pass in 1000e18.
  function initialize(ERC721Votes _token, ILlamaCore _llamaCore, uint256 _creationThreshold) external initializer {
    __initializeTokenholderActionCreatorMinimalProxy(_llamaCore, _creationThreshold);
=======
  /// @param _role The role used by this contract to cast approvals and disapprovals.
  /// @param _creationThreshold The default number of tokens required to create an action. This must
  /// be in the same decimals as the token. For example, if the token has 18 decimals and you want a
  /// creation threshold of 1000 tokens, pass in 1000e18.
  function initialize(ERC721Votes _token, ILlamaCore _llamaCore, uint8 _role, uint256 _creationThreshold)
    external
    initializer
  {
    __initializeTokenholderActionCreatorMinimalProxy(_llamaCore, _role, _creationThreshold);
>>>>>>> 51c1890d
    token = _token;
    if (!token.supportsInterface(type(IERC721).interfaceId)) revert InvalidTokenAddress();
    uint256 totalSupply = token.getPastTotalSupply(block.timestamp - 1);
    if (totalSupply == 0) revert InvalidTokenAddress();
    if (_creationThreshold > totalSupply) revert InvalidCreationThreshold();
  }

  function _getPastVotes(address account, uint256 timestamp) internal view virtual override returns (uint256) {
    return token.getPastVotes(account, timestamp);
  }

  function _getPastTotalSupply(uint256 timestamp) internal view virtual override returns (uint256) {
    return token.getPastTotalSupply(timestamp);
  }

  function _getClockMode() internal view virtual override returns (string memory) {
    return token.CLOCK_MODE();
  }
}<|MERGE_RESOLUTION|>--- conflicted
+++ resolved
@@ -24,13 +24,6 @@
   /// The `initializer` modifier ensures that this function can be invoked at most once.
   /// @param _token The ERC721 token to be used for voting.
   /// @param _llamaCore The `LlamaCore` contract for this Llama instance.
-<<<<<<< HEAD
-  /// @param _creationThreshold The default number of tokens required to create an action. This must
-  /// be in the same decimals as the token. For example, if the token has 18 decimals and you want a
-  /// creation threshold of 1000 tokens, pass in 1000e18.
-  function initialize(ERC721Votes _token, ILlamaCore _llamaCore, uint256 _creationThreshold) external initializer {
-    __initializeTokenholderActionCreatorMinimalProxy(_llamaCore, _creationThreshold);
-=======
   /// @param _role The role used by this contract to cast approvals and disapprovals.
   /// @param _creationThreshold The default number of tokens required to create an action. This must
   /// be in the same decimals as the token. For example, if the token has 18 decimals and you want a
@@ -40,7 +33,6 @@
     initializer
   {
     __initializeTokenholderActionCreatorMinimalProxy(_llamaCore, _role, _creationThreshold);
->>>>>>> 51c1890d
     token = _token;
     if (!token.supportsInterface(type(IERC721).interfaceId)) revert InvalidTokenAddress();
     uint256 totalSupply = token.getPastTotalSupply(block.timestamp - 1);
