// SPDX-License-Identifier: MIT
pragma solidity ^0.8.23;

import {Clones} from "@openzeppelin/proxy/Clones.sol";
import {ERC20Votes} from "@openzeppelin/token/ERC20/extensions/ERC20Votes.sol";
import {ERC721Votes} from "@openzeppelin/token/ERC721/extensions/ERC721Votes.sol";

import {ILlamaCore} from "src/interfaces/ILlamaCore.sol";
import {ILlamaTokenVotingTimeManager} from "src/interfaces/ILlamaTokenVotingTimeManager.sol";
import {LlamaERC20TokenActionCreator} from "src/token-voting/LlamaERC20TokenActionCreator.sol";
import {LlamaERC20TokenCaster} from "src/token-voting/LlamaERC20TokenCaster.sol";
import {LlamaERC721TokenActionCreator} from "src/token-voting/LlamaERC721TokenActionCreator.sol";
import {LlamaERC721TokenCaster} from "src/token-voting/LlamaERC721TokenCaster.sol";

/// @title LlamaTokenVotingFactory
/// @author Llama (devsdosomething@llama.xyz)
/// @notice This contract lets llama instances deploy a token voting module in a single llama action.
contract LlamaTokenVotingFactory {
  /// @dev Emitted when a new Llama token voting module is created.
  event LlamaTokenVotingInstanceCreated(
    address indexed deployer,
    ILlamaCore indexed llamaCore,
    address indexed token,
<<<<<<< HEAD
    ILlamaTokenVotingTimeManager timeManager,
=======
    uint256 nonce,
>>>>>>> 373c6f8a
    bool isERC20,
    uint8 actionCreatorRole,
    uint8 casterRole,
    address llamaTokenActionCreator,
    address llamaTokenCaster,
    uint256 chainId
  );

  /// @notice The ERC20 Tokenholder Action Creator (logic) contract.
  LlamaERC20TokenActionCreator public immutable ERC20_TOKEN_ACTION_CREATOR_LOGIC;

  /// @notice The ERC20 Tokenholder Caster (logic) contract.
  LlamaERC20TokenCaster public immutable ERC20_TOKEN_CASTER_LOGIC;

  /// @notice The ERC721 Tokenholder Action Creator (logic) contract.
  LlamaERC721TokenActionCreator public immutable ERC721_TOKEN_ACTION_CREATOR_LOGIC;

  /// @notice The ERC721 Tokenholder Caster (logic) contract.
  LlamaERC721TokenCaster public immutable ERC721_TOKEN_CASTER_LOGIC;

  /// @dev Set the logic contracts used to deploy Token Voting modules.
  constructor(
    LlamaERC20TokenActionCreator llamaERC20TokenActionCreatorLogic,
    LlamaERC20TokenCaster llamaERC20TokenCasterLogic,
    LlamaERC721TokenActionCreator llamaERC721TokenActionCreatorLogic,
    LlamaERC721TokenCaster llamaERC721TokenCasterLogic
  ) {
    ERC20_TOKEN_ACTION_CREATOR_LOGIC = llamaERC20TokenActionCreatorLogic;
    ERC20_TOKEN_CASTER_LOGIC = llamaERC20TokenCasterLogic;
    ERC721_TOKEN_ACTION_CREATOR_LOGIC = llamaERC721TokenActionCreatorLogic;
    ERC721_TOKEN_CASTER_LOGIC = llamaERC721TokenCasterLogic;
  }

  ///@notice Deploys a token voting module in a single function so it can be deployed in a llama action.
  ///@param llamaCore The address of the Llama core.
  ///@param token The address of the token to be used for voting.
  ///@param nonce The nonce to be used in the salt of the deterministic deployment.
  ///@param isERC20 Whether the token is an ERC20 or ERC721.
  ///@param actionCreatorRole The role required by the `LlamaTokenActionCreator` to create an action.
  ///@param casterRole The role required by the `LlamaTokenCaster` to cast approvals and disapprovals.
  ///@param creationThreshold The number of tokens required to create an action.
  ///@param voteQuorumPct The minimum percentage of tokens required to approve an action.
  ///@param vetoQuorumPct The minimum percentage of tokens required to disapprove an action.
  function deployTokenVotingModule(
    ILlamaCore llamaCore,
    address token,
<<<<<<< HEAD
    ILlamaTokenVotingTimeManager timeManager,
=======
    uint256 nonce,
>>>>>>> 373c6f8a
    bool isERC20,
    uint8 actionCreatorRole,
    uint8 casterRole,
    uint256 creationThreshold,
    uint256 voteQuorumPct,
    uint256 vetoQuorumPct
  ) external returns (address actionCreator, address caster) {
    if (isERC20) {
      actionCreator = address(
<<<<<<< HEAD
        _deployLlamaERC20TokenActionCreator(
          ERC20Votes(token), llamaCore, timeManager, actionCreatorRole, creationThreshold
        )
      );
      caster = address(
        _deployLlamaERC20TokenCaster(
          ERC20Votes(token), llamaCore, timeManager, casterRole, voteQuorumPct, vetoQuorumPct
        )
      );
    } else {
      actionCreator = address(
        _deployLlamaERC721TokenActionCreator(
          ERC721Votes(token), llamaCore, timeManager, actionCreatorRole, creationThreshold
        )
      );
      caster = address(
        _deployLlamaERC721TokenCaster(
          ERC721Votes(token), llamaCore, timeManager, casterRole, voteQuorumPct, vetoQuorumPct
        )
=======
        _deployLlamaERC20TokenActionCreator(ERC20Votes(token), llamaCore, nonce, actionCreatorRole, creationThreshold)
      );
      caster = address(
        _deployLlamaERC20TokenCaster(ERC20Votes(token), llamaCore, nonce, casterRole, voteQuorumPct, vetoQuorumPct)
      );
    } else {
      actionCreator = address(
        _deployLlamaERC721TokenActionCreator(ERC721Votes(token), llamaCore, nonce, actionCreatorRole, creationThreshold)
      );
      caster = address(
        _deployLlamaERC721TokenCaster(ERC721Votes(token), llamaCore, nonce, casterRole, voteQuorumPct, vetoQuorumPct)
>>>>>>> 373c6f8a
      );
    }

    emit LlamaTokenVotingInstanceCreated(
<<<<<<< HEAD
      msg.sender,
      llamaCore,
      token,
      timeManager,
      isERC20,
      actionCreatorRole,
      casterRole,
      actionCreator,
      caster,
      block.chainid
=======
      msg.sender, llamaCore, token, nonce, isERC20, actionCreatorRole, casterRole, actionCreator, caster, block.chainid
>>>>>>> 373c6f8a
    );
  }

  // ====================================
  // ======== Internal Functions ========
  // ====================================

  /// @dev Deploys and initiliazes a new `LlamaERC20TokenActionCreator` clone.
  function _deployLlamaERC20TokenActionCreator(
    ERC20Votes token,
    ILlamaCore llamaCore,
<<<<<<< HEAD
    ILlamaTokenVotingTimeManager timeManager,
=======
    uint256 nonce,
>>>>>>> 373c6f8a
    uint8 role,
    uint256 creationThreshold
  ) internal returns (LlamaERC20TokenActionCreator actionCreator) {
    actionCreator = LlamaERC20TokenActionCreator(
      Clones.cloneDeterministic(
        address(ERC20_TOKEN_ACTION_CREATOR_LOGIC),
        keccak256(abi.encodePacked(msg.sender, address(llamaCore), address(token), nonce))
      )
    );
    actionCreator.initialize(token, llamaCore, timeManager, role, creationThreshold);
  }

  /// @dev Deploys and initiliazes a new `LlamaERC721TokenActionCreator` clone.
  function _deployLlamaERC721TokenActionCreator(
    ERC721Votes token,
    ILlamaCore llamaCore,
<<<<<<< HEAD
    ILlamaTokenVotingTimeManager timeManager,
=======
    uint256 nonce,
>>>>>>> 373c6f8a
    uint8 role,
    uint256 creationThreshold
  ) internal returns (LlamaERC721TokenActionCreator actionCreator) {
    actionCreator = LlamaERC721TokenActionCreator(
      Clones.cloneDeterministic(
        address(ERC721_TOKEN_ACTION_CREATOR_LOGIC),
        keccak256(abi.encodePacked(msg.sender, address(llamaCore), address(token), nonce))
      )
    );
    actionCreator.initialize(token, llamaCore, timeManager, role, creationThreshold);
  }

  /// @dev Deploys and initiliazes a new `LlamaERC20TokenCaster` clone.
  function _deployLlamaERC20TokenCaster(
    ERC20Votes token,
    ILlamaCore llamaCore,
<<<<<<< HEAD
    ILlamaTokenVotingTimeManager timeManager,
=======
    uint256 nonce,
>>>>>>> 373c6f8a
    uint8 role,
    uint256 voteQuorumPct,
    uint256 vetoQuorumPct
  ) internal returns (LlamaERC20TokenCaster caster) {
    caster = LlamaERC20TokenCaster(
      Clones.cloneDeterministic(
        address(ERC20_TOKEN_CASTER_LOGIC),
        keccak256(abi.encodePacked(msg.sender, address(llamaCore), address(token), nonce))
      )
    );
    caster.initialize(token, llamaCore, timeManager, role, voteQuorumPct, vetoQuorumPct);
  }

  /// @dev Deploys and initiliazes a new `LlamaERC721TokenCaster` clone.
  function _deployLlamaERC721TokenCaster(
    ERC721Votes token,
    ILlamaCore llamaCore,
<<<<<<< HEAD
    ILlamaTokenVotingTimeManager timeManager,
=======
    uint256 nonce,
>>>>>>> 373c6f8a
    uint8 role,
    uint256 voteQuorumPct,
    uint256 vetoQuorumPct
  ) internal returns (LlamaERC721TokenCaster caster) {
    caster = LlamaERC721TokenCaster(
      Clones.cloneDeterministic(
        address(ERC721_TOKEN_CASTER_LOGIC),
        keccak256(abi.encodePacked(msg.sender, address(llamaCore), address(token), nonce))
      )
    );
    caster.initialize(token, llamaCore, timeManager, role, voteQuorumPct, vetoQuorumPct);
  }
}<|MERGE_RESOLUTION|>--- conflicted
+++ resolved
@@ -21,11 +21,8 @@
     address indexed deployer,
     ILlamaCore indexed llamaCore,
     address indexed token,
-<<<<<<< HEAD
     ILlamaTokenVotingTimeManager timeManager,
-=======
     uint256 nonce,
->>>>>>> 373c6f8a
     bool isERC20,
     uint8 actionCreatorRole,
     uint8 casterRole,
@@ -72,11 +69,8 @@
   function deployTokenVotingModule(
     ILlamaCore llamaCore,
     address token,
-<<<<<<< HEAD
     ILlamaTokenVotingTimeManager timeManager,
-=======
     uint256 nonce,
->>>>>>> 373c6f8a
     bool isERC20,
     uint8 actionCreatorRole,
     uint8 casterRole,
@@ -86,57 +80,40 @@
   ) external returns (address actionCreator, address caster) {
     if (isERC20) {
       actionCreator = address(
-<<<<<<< HEAD
         _deployLlamaERC20TokenActionCreator(
-          ERC20Votes(token), llamaCore, timeManager, actionCreatorRole, creationThreshold
+          ERC20Votes(token), llamaCore, timeManager, nonce, actionCreatorRole, creationThreshold
         )
       );
       caster = address(
         _deployLlamaERC20TokenCaster(
-          ERC20Votes(token), llamaCore, timeManager, casterRole, voteQuorumPct, vetoQuorumPct
+          ERC20Votes(token), llamaCore, timeManager, nonce, casterRole, voteQuorumPct, vetoQuorumPct
         )
       );
     } else {
       actionCreator = address(
         _deployLlamaERC721TokenActionCreator(
-          ERC721Votes(token), llamaCore, timeManager, actionCreatorRole, creationThreshold
+          ERC721Votes(token), llamaCore, timeManager, nonce, actionCreatorRole, creationThreshold
         )
       );
       caster = address(
         _deployLlamaERC721TokenCaster(
-          ERC721Votes(token), llamaCore, timeManager, casterRole, voteQuorumPct, vetoQuorumPct
+          ERC721Votes(token), llamaCore, timeManager, nonce, casterRole, voteQuorumPct, vetoQuorumPct
         )
-=======
-        _deployLlamaERC20TokenActionCreator(ERC20Votes(token), llamaCore, nonce, actionCreatorRole, creationThreshold)
-      );
-      caster = address(
-        _deployLlamaERC20TokenCaster(ERC20Votes(token), llamaCore, nonce, casterRole, voteQuorumPct, vetoQuorumPct)
-      );
-    } else {
-      actionCreator = address(
-        _deployLlamaERC721TokenActionCreator(ERC721Votes(token), llamaCore, nonce, actionCreatorRole, creationThreshold)
-      );
-      caster = address(
-        _deployLlamaERC721TokenCaster(ERC721Votes(token), llamaCore, nonce, casterRole, voteQuorumPct, vetoQuorumPct)
->>>>>>> 373c6f8a
       );
     }
 
     emit LlamaTokenVotingInstanceCreated(
-<<<<<<< HEAD
       msg.sender,
       llamaCore,
       token,
       timeManager,
+      nonce,
       isERC20,
       actionCreatorRole,
       casterRole,
       actionCreator,
       caster,
       block.chainid
-=======
-      msg.sender, llamaCore, token, nonce, isERC20, actionCreatorRole, casterRole, actionCreator, caster, block.chainid
->>>>>>> 373c6f8a
     );
   }
 
@@ -148,11 +125,8 @@
   function _deployLlamaERC20TokenActionCreator(
     ERC20Votes token,
     ILlamaCore llamaCore,
-<<<<<<< HEAD
     ILlamaTokenVotingTimeManager timeManager,
-=======
     uint256 nonce,
->>>>>>> 373c6f8a
     uint8 role,
     uint256 creationThreshold
   ) internal returns (LlamaERC20TokenActionCreator actionCreator) {
@@ -169,11 +143,8 @@
   function _deployLlamaERC721TokenActionCreator(
     ERC721Votes token,
     ILlamaCore llamaCore,
-<<<<<<< HEAD
     ILlamaTokenVotingTimeManager timeManager,
-=======
     uint256 nonce,
->>>>>>> 373c6f8a
     uint8 role,
     uint256 creationThreshold
   ) internal returns (LlamaERC721TokenActionCreator actionCreator) {
@@ -190,11 +161,8 @@
   function _deployLlamaERC20TokenCaster(
     ERC20Votes token,
     ILlamaCore llamaCore,
-<<<<<<< HEAD
     ILlamaTokenVotingTimeManager timeManager,
-=======
     uint256 nonce,
->>>>>>> 373c6f8a
     uint8 role,
     uint256 voteQuorumPct,
     uint256 vetoQuorumPct
@@ -212,11 +180,8 @@
   function _deployLlamaERC721TokenCaster(
     ERC721Votes token,
     ILlamaCore llamaCore,
-<<<<<<< HEAD
     ILlamaTokenVotingTimeManager timeManager,
-=======
     uint256 nonce,
->>>>>>> 373c6f8a
     uint8 role,
     uint256 voteQuorumPct,
     uint256 vetoQuorumPct
