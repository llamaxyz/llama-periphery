// SPDX-License-Identifier: MIT
pragma solidity ^0.8.23;

import {ILlamaCore} from "src/interfaces/ILlamaCore.sol";
import {ILlamaExecutor} from "src/interfaces/ILlamaExecutor.sol";
import {ERC20TokenholderActionCreator} from "src/token-voting/ERC20TokenholderActionCreator.sol";
import {ERC20TokenholderCaster} from "src/token-voting/ERC20TokenholderCaster.sol";
import {ERC20Votes} from "@openzeppelin/token/ERC20/extensions/ERC20Votes.sol";
import {ERC721TokenholderActionCreator} from "src/token-voting/ERC721TokenholderActionCreator.sol";
import {ERC721TokenholderCaster} from "src/token-voting/ERC721TokenholderCaster.sol";
import {ERC721Votes} from "@openzeppelin/token/ERC721/extensions/ERC721Votes.sol";

/// @title LlamaTokenVotingFactory
/// @author Llama (devsdosomething@llama.xyz)
/// @notice This contract lets llama instances deploy a token voting module in a single llama action.
<<<<<<< HEAD
contract LlamaTokenVotingFactory is LlamaBaseScript {
=======
contract LlamaTokenVotingFactory {
>>>>>>> 9d94c691
  error NoModulesDeployed();

  event ERC20TokenholderActionCreatorCreated(address actionCreator, address indexed token);
  event ERC721TokenholderActionCreatorCreated(address actionCreator, address indexed token);
  event ERC20TokenholderCasterCreated(
    address caster, address indexed token, uint256 minApprovalPct, uint256 minDisapprovalPct
  );
  event ERC721TokenholderCasterCreated(
    address caster, address indexed token, uint256 minApprovalPct, uint256 minDisapprovalPct
  );
<<<<<<< HEAD

  ///@notice Deploys a token voting module in a single function so it can be deployed in a single llama action.
  ///@dev This method CAN NOT be used in tandem with `delegateCallDeployTokenVotingModuleWithRoles`. You must use one or
  /// the other due to the delegateCallDeployTokenVotingModuleWithRoles method requring the contract to be authorized as
  /// a script.
  ///@param token The address of the token to be used for voting.
  ///@param isERC20 Whether the token is an ERC20 or ERC721.
  ///@param deployActionCreator Whether to deploy the action creator.
  ///@param deployCaster Whether to deploy the caster.
  ///@param creationThreshold The number of tokens required to create an action (set to 0 if not deploying action
  /// creator).
  ///@param minApprovalPct The minimum percentage of tokens required to approve an action (set to 0 if not deploying
  /// caster).
  ///@param minDisapprovalPct The minimum percentage of tokens required to disapprove an action (set to 0 if not
  /// deploying caster).
  function deployTokenVotingModule(
    address token,
    bool isERC20,
    bool deployActionCreator,
    bool deployCaster,
    uint256 creationThreshold,
    uint256 minApprovalPct,
    uint256 minDisapprovalPct
  ) public returns (address, address) {
    return _deployTokenVotingModule(
      ILlamaExecutor(msg.sender),
      token,
      isERC20,
      deployActionCreator,
      deployCaster,
      creationThreshold,
      minApprovalPct,
      minDisapprovalPct
    );
  }

  ///@notice A llama script that deploys a token voting module and inittializes/issues roles to the token voting action
  /// creator and caster in a single function so it can be deployed in a single llama action.
  ///@dev This contract must be authorized as a script in the core contract before it can be used (invoke the
  /// `LlamaCore::setScriptAuthorization` function to authorize).
  ///@dev This method CAN NOT be used in tandem with `deployTokenVotingModule`. You must use one or the other due to
  /// this method requring the contract to be authorized as a script.
  ///@param token The address of the token to be used for voting.
  ///@param isERC20 Whether the token is an ERC20 or ERC721.
  ///@param deployActionCreator Whether to deploy the action creator.
  ///@param deployCaster Whether to deploy the caster.
  ///@param creationThreshold The number of tokens required to create an action (set to 0 if not deploying action
  /// creator).
  ///@param minApprovalPct The minimum percentage of tokens required to approve an action (set to 0 if not deploying
  /// caster).
  ///@param minDisapprovalPct The minimum percentage of tokens required to disapprove an action (set to 0 if not
  /// deploying caster).
  function delegateCallDeployTokenVotingModuleWithRoles(
    address token,
    bool isERC20,
    bool deployActionCreator,
    bool deployCaster,
    uint256 creationThreshold,
    uint256 minApprovalPct,
    uint256 minDisapprovalPct
  ) public onlyDelegateCall {
    (address actionCreator, address caster) = _deployTokenVotingModule(
      ILlamaExecutor(address(this)),
      token,
      isERC20,
      deployActionCreator,
      deployCaster,
      creationThreshold,
      minApprovalPct,
      minDisapprovalPct
    );

    ILlamaExecutor executor = ILlamaExecutor(address(this));
    ILlamaCore core = ILlamaCore(executor.LLAMA_CORE());
    ILlamaPolicy policy = ILlamaPolicy(core.policy());
    uint8 numRoles = policy.numRoles();
    string memory name;
    isERC20 ? name = ERC20Votes(token).name() : name = ERC721Votes(token).name();
    if (actionCreator != address(0)) {
      policy.initializeRole(RoleDescription.wrap(bytes32(abi.encodePacked("Action Creator Role: ", name))));
      policy.setRoleHolder(numRoles + 1, actionCreator, 1, type(uint64).max);
    }
    if (caster != address(0)) {
      policy.initializeRole(RoleDescription.wrap(bytes32(abi.encodePacked("Caster Role: ", name))));
      policy.setRoleHolder(actionCreator == address(0) ? numRoles + 1 : numRoles + 2, caster, 1, type(uint64).max);
    }
  }

  // ====================================
  // ======== Internal Functions ========
  // ====================================

  function _deployTokenVotingModule(
    ILlamaExecutor executor,
    address token,
    bool isERC20,
    bool deployActionCreator,
    bool deployCaster,
    uint256 creationThreshold,
    uint256 minApprovalPct,
    uint256 minDisapprovalPct
  ) internal returns (address actionCreator, address caster) {
    if (!deployActionCreator && !deployCaster) revert NoModulesDeployed();
    ILlamaCore core = ILlamaCore(executor.LLAMA_CORE());
    if (isERC20) {
      if (deployActionCreator) {
        actionCreator = address(_deployERC20TokenholderActionCreator(ERC20Votes(token), core, creationThreshold));
      }
      if (deployCaster) {
        caster = address(_deployERC20TokenholderCaster(ERC20Votes(token), core, 0, minApprovalPct, minDisapprovalPct));
      }
    } else {
      if (deployActionCreator) {
        actionCreator = address(_deployERC721TokenholderActionCreator(ERC721Votes(token), core, creationThreshold));
      }
      if (deployCaster) {
        caster = address(_deployERC721TokenholderCaster(ERC721Votes(token), core, 0, minApprovalPct, minDisapprovalPct));
      }
    }
  }

  function _deployERC20TokenholderActionCreator(ERC20Votes token, ILlamaCore llamaCore, uint256 creationThreshold)
    internal
    returns (ERC20TokenholderActionCreator actionCreator)
  {
    actionCreator = new ERC20TokenholderActionCreator(token, llamaCore, creationThreshold);
    emit ERC20TokenholderActionCreatorCreated(address(actionCreator), address(token));
  }

  function _deployERC721TokenholderActionCreator(ERC721Votes token, ILlamaCore llamaCore, uint256 creationThreshold)
    internal
    returns (ERC721TokenholderActionCreator actionCreator)
  {
    actionCreator = new ERC721TokenholderActionCreator(token, llamaCore, creationThreshold);
    emit ERC721TokenholderActionCreatorCreated(address(actionCreator), address(token));
  }

  function _deployERC20TokenholderCaster(
    ERC20Votes token,
    ILlamaCore llamaCore,
    uint8 role,
    uint256 minApprovalPct,
    uint256 minDisapprovalPct
  ) internal returns (ERC20TokenholderCaster caster) {
    caster = new ERC20TokenholderCaster(token, llamaCore, role, minApprovalPct, minDisapprovalPct);
    emit ERC20TokenholderCasterCreated(address(caster), address(token), minApprovalPct, minDisapprovalPct);
  }

=======

  ///@notice Deploys a token voting module in a single function so it can be deployed in a single llama action.
  ///@dev This method CAN NOT be used in tandem with `delegateCallDeployTokenVotingModuleWithRoles`. You must use one or
  /// the other due to the delegateCallDeployTokenVotingModuleWithRoles method requring the contract to be authorized as
  /// a script.
  ///@param token The address of the token to be used for voting.
  ///@param isERC20 Whether the token is an ERC20 or ERC721.
  ///@param creationThreshold The number of tokens required to create an action (set to 0 if not deploying action
  /// creator).
  ///@param minApprovalPct The minimum percentage of tokens required to approve an action (set to 0 if not deploying
  /// caster).
  ///@param minDisapprovalPct The minimum percentage of tokens required to disapprove an action (set to 0 if not
  /// deploying caster).
  function deployTokenVotingModule(
    address token,
    bool isERC20,
    uint256 creationThreshold,
    uint256 minApprovalPct,
    uint256 minDisapprovalPct
  ) external returns (address actionCreator, address caster) {
    ILlamaCore core = ILlamaCore(ILlamaExecutor(msg.sender).LLAMA_CORE());
    if (isERC20) {
      actionCreator = address(_deployERC20TokenholderActionCreator(ERC20Votes(token), core, creationThreshold));
      caster = address(_deployERC20TokenholderCaster(ERC20Votes(token), core, 0, minApprovalPct, minDisapprovalPct));
    } else {
      actionCreator = address(_deployERC721TokenholderActionCreator(ERC721Votes(token), core, creationThreshold));
      caster = address(_deployERC721TokenholderCaster(ERC721Votes(token), core, 0, minApprovalPct, minDisapprovalPct));
    }
  }

  // ====================================
  // ======== Internal Functions ========
  // ====================================

  function _deployERC20TokenholderActionCreator(ERC20Votes token, ILlamaCore llamaCore, uint256 creationThreshold)
    internal
    returns (ERC20TokenholderActionCreator actionCreator)
  {
    actionCreator = new ERC20TokenholderActionCreator(token, llamaCore, creationThreshold);
    emit ERC20TokenholderActionCreatorCreated(address(actionCreator), address(token));
  }

  function _deployERC721TokenholderActionCreator(ERC721Votes token, ILlamaCore llamaCore, uint256 creationThreshold)
    internal
    returns (ERC721TokenholderActionCreator actionCreator)
  {
    actionCreator = new ERC721TokenholderActionCreator(token, llamaCore, creationThreshold);
    emit ERC721TokenholderActionCreatorCreated(address(actionCreator), address(token));
  }

  function _deployERC20TokenholderCaster(
    ERC20Votes token,
    ILlamaCore llamaCore,
    uint8 role,
    uint256 minApprovalPct,
    uint256 minDisapprovalPct
  ) internal returns (ERC20TokenholderCaster caster) {
    caster = new ERC20TokenholderCaster(token, llamaCore, role, minApprovalPct, minDisapprovalPct);
    emit ERC20TokenholderCasterCreated(address(caster), address(token), minApprovalPct, minDisapprovalPct);
  }

>>>>>>> 9d94c691
  function _deployERC721TokenholderCaster(
    ERC721Votes token,
    ILlamaCore llamaCore,
    uint8 role,
    uint256 minApprovalPct,
    uint256 minDisapprovalPct
  ) internal returns (ERC721TokenholderCaster caster) {
    caster = new ERC721TokenholderCaster(token, llamaCore, role, minApprovalPct, minDisapprovalPct);
    emit ERC721TokenholderCasterCreated(address(caster), address(token), minApprovalPct, minDisapprovalPct);
  }
}<|MERGE_RESOLUTION|>--- conflicted
+++ resolved
@@ -13,11 +13,7 @@
 /// @title LlamaTokenVotingFactory
 /// @author Llama (devsdosomething@llama.xyz)
 /// @notice This contract lets llama instances deploy a token voting module in a single llama action.
-<<<<<<< HEAD
-contract LlamaTokenVotingFactory is LlamaBaseScript {
-=======
 contract LlamaTokenVotingFactory {
->>>>>>> 9d94c691
   error NoModulesDeployed();
 
   event ERC20TokenholderActionCreatorCreated(address actionCreator, address indexed token);
@@ -28,156 +24,6 @@
   event ERC721TokenholderCasterCreated(
     address caster, address indexed token, uint256 minApprovalPct, uint256 minDisapprovalPct
   );
-<<<<<<< HEAD
-
-  ///@notice Deploys a token voting module in a single function so it can be deployed in a single llama action.
-  ///@dev This method CAN NOT be used in tandem with `delegateCallDeployTokenVotingModuleWithRoles`. You must use one or
-  /// the other due to the delegateCallDeployTokenVotingModuleWithRoles method requring the contract to be authorized as
-  /// a script.
-  ///@param token The address of the token to be used for voting.
-  ///@param isERC20 Whether the token is an ERC20 or ERC721.
-  ///@param deployActionCreator Whether to deploy the action creator.
-  ///@param deployCaster Whether to deploy the caster.
-  ///@param creationThreshold The number of tokens required to create an action (set to 0 if not deploying action
-  /// creator).
-  ///@param minApprovalPct The minimum percentage of tokens required to approve an action (set to 0 if not deploying
-  /// caster).
-  ///@param minDisapprovalPct The minimum percentage of tokens required to disapprove an action (set to 0 if not
-  /// deploying caster).
-  function deployTokenVotingModule(
-    address token,
-    bool isERC20,
-    bool deployActionCreator,
-    bool deployCaster,
-    uint256 creationThreshold,
-    uint256 minApprovalPct,
-    uint256 minDisapprovalPct
-  ) public returns (address, address) {
-    return _deployTokenVotingModule(
-      ILlamaExecutor(msg.sender),
-      token,
-      isERC20,
-      deployActionCreator,
-      deployCaster,
-      creationThreshold,
-      minApprovalPct,
-      minDisapprovalPct
-    );
-  }
-
-  ///@notice A llama script that deploys a token voting module and inittializes/issues roles to the token voting action
-  /// creator and caster in a single function so it can be deployed in a single llama action.
-  ///@dev This contract must be authorized as a script in the core contract before it can be used (invoke the
-  /// `LlamaCore::setScriptAuthorization` function to authorize).
-  ///@dev This method CAN NOT be used in tandem with `deployTokenVotingModule`. You must use one or the other due to
-  /// this method requring the contract to be authorized as a script.
-  ///@param token The address of the token to be used for voting.
-  ///@param isERC20 Whether the token is an ERC20 or ERC721.
-  ///@param deployActionCreator Whether to deploy the action creator.
-  ///@param deployCaster Whether to deploy the caster.
-  ///@param creationThreshold The number of tokens required to create an action (set to 0 if not deploying action
-  /// creator).
-  ///@param minApprovalPct The minimum percentage of tokens required to approve an action (set to 0 if not deploying
-  /// caster).
-  ///@param minDisapprovalPct The minimum percentage of tokens required to disapprove an action (set to 0 if not
-  /// deploying caster).
-  function delegateCallDeployTokenVotingModuleWithRoles(
-    address token,
-    bool isERC20,
-    bool deployActionCreator,
-    bool deployCaster,
-    uint256 creationThreshold,
-    uint256 minApprovalPct,
-    uint256 minDisapprovalPct
-  ) public onlyDelegateCall {
-    (address actionCreator, address caster) = _deployTokenVotingModule(
-      ILlamaExecutor(address(this)),
-      token,
-      isERC20,
-      deployActionCreator,
-      deployCaster,
-      creationThreshold,
-      minApprovalPct,
-      minDisapprovalPct
-    );
-
-    ILlamaExecutor executor = ILlamaExecutor(address(this));
-    ILlamaCore core = ILlamaCore(executor.LLAMA_CORE());
-    ILlamaPolicy policy = ILlamaPolicy(core.policy());
-    uint8 numRoles = policy.numRoles();
-    string memory name;
-    isERC20 ? name = ERC20Votes(token).name() : name = ERC721Votes(token).name();
-    if (actionCreator != address(0)) {
-      policy.initializeRole(RoleDescription.wrap(bytes32(abi.encodePacked("Action Creator Role: ", name))));
-      policy.setRoleHolder(numRoles + 1, actionCreator, 1, type(uint64).max);
-    }
-    if (caster != address(0)) {
-      policy.initializeRole(RoleDescription.wrap(bytes32(abi.encodePacked("Caster Role: ", name))));
-      policy.setRoleHolder(actionCreator == address(0) ? numRoles + 1 : numRoles + 2, caster, 1, type(uint64).max);
-    }
-  }
-
-  // ====================================
-  // ======== Internal Functions ========
-  // ====================================
-
-  function _deployTokenVotingModule(
-    ILlamaExecutor executor,
-    address token,
-    bool isERC20,
-    bool deployActionCreator,
-    bool deployCaster,
-    uint256 creationThreshold,
-    uint256 minApprovalPct,
-    uint256 minDisapprovalPct
-  ) internal returns (address actionCreator, address caster) {
-    if (!deployActionCreator && !deployCaster) revert NoModulesDeployed();
-    ILlamaCore core = ILlamaCore(executor.LLAMA_CORE());
-    if (isERC20) {
-      if (deployActionCreator) {
-        actionCreator = address(_deployERC20TokenholderActionCreator(ERC20Votes(token), core, creationThreshold));
-      }
-      if (deployCaster) {
-        caster = address(_deployERC20TokenholderCaster(ERC20Votes(token), core, 0, minApprovalPct, minDisapprovalPct));
-      }
-    } else {
-      if (deployActionCreator) {
-        actionCreator = address(_deployERC721TokenholderActionCreator(ERC721Votes(token), core, creationThreshold));
-      }
-      if (deployCaster) {
-        caster = address(_deployERC721TokenholderCaster(ERC721Votes(token), core, 0, minApprovalPct, minDisapprovalPct));
-      }
-    }
-  }
-
-  function _deployERC20TokenholderActionCreator(ERC20Votes token, ILlamaCore llamaCore, uint256 creationThreshold)
-    internal
-    returns (ERC20TokenholderActionCreator actionCreator)
-  {
-    actionCreator = new ERC20TokenholderActionCreator(token, llamaCore, creationThreshold);
-    emit ERC20TokenholderActionCreatorCreated(address(actionCreator), address(token));
-  }
-
-  function _deployERC721TokenholderActionCreator(ERC721Votes token, ILlamaCore llamaCore, uint256 creationThreshold)
-    internal
-    returns (ERC721TokenholderActionCreator actionCreator)
-  {
-    actionCreator = new ERC721TokenholderActionCreator(token, llamaCore, creationThreshold);
-    emit ERC721TokenholderActionCreatorCreated(address(actionCreator), address(token));
-  }
-
-  function _deployERC20TokenholderCaster(
-    ERC20Votes token,
-    ILlamaCore llamaCore,
-    uint8 role,
-    uint256 minApprovalPct,
-    uint256 minDisapprovalPct
-  ) internal returns (ERC20TokenholderCaster caster) {
-    caster = new ERC20TokenholderCaster(token, llamaCore, role, minApprovalPct, minDisapprovalPct);
-    emit ERC20TokenholderCasterCreated(address(caster), address(token), minApprovalPct, minDisapprovalPct);
-  }
-
-=======
 
   ///@notice Deploys a token voting module in a single function so it can be deployed in a single llama action.
   ///@dev This method CAN NOT be used in tandem with `delegateCallDeployTokenVotingModuleWithRoles`. You must use one or
@@ -239,7 +85,6 @@
     emit ERC20TokenholderCasterCreated(address(caster), address(token), minApprovalPct, minDisapprovalPct);
   }
 
->>>>>>> 9d94c691
   function _deployERC721TokenholderCaster(
     ERC721Votes token,
     ILlamaCore llamaCore,
