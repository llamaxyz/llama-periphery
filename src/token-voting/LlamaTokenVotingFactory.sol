--- conflicted
+++ resolved
@@ -17,23 +17,13 @@
 contract LlamaTokenVotingFactory {
   error NoModulesDeployed();
 
-<<<<<<< HEAD
-  event LlamaERC20TokenHolderActionCreatorCreated(address actionCreator, address indexed token);
-  event LlamaERC721TokenHolderActionCreatorCreated(address actionCreator, address indexed token);
-  event LlamaERC20TokenHolderCasterCreated(
-    address caster, address indexed token, uint256 voteQuorumPct, uint256 vetoQuorumPct
-  );
-  event LlamaERC721TokenHolderCasterCreated(
-    address caster, address indexed token, uint256 voteQuorumPct, uint256 vetoQuorumPct
-=======
   event LlamaERC20TokenActionCreatorCreated(address actionCreator, address indexed token);
   event LlamaERC721TokenActionCreatorCreated(address actionCreator, address indexed token);
   event LlamaERC20TokenCasterCreated(
-    address caster, address indexed token, uint256 minApprovalPct, uint256 minDisapprovalPct
+    address caster, address indexed token, uint256 voteQuorumPct, uint256 vetoQuorumPct
   );
   event LlamaERC721TokenCasterCreated(
-    address caster, address indexed token, uint256 minApprovalPct, uint256 minDisapprovalPct
->>>>>>> a8a8f84d
+    address caster, address indexed token, uint256 voteQuorumPct, uint256 vetoQuorumPct
   );
 
   /// @notice The ERC20 Tokenholder Action Creator (logic) contract.
@@ -64,22 +54,11 @@
   ///@notice Deploys a token voting module in a single function so it can be deployed in a llama action.
   ///@param token The address of the token to be used for voting.
   ///@param isERC20 Whether the token is an ERC20 or ERC721.
-<<<<<<< HEAD
-  ///@param actionCreatorRole The role required by the `LlamaTokenHolderActionCreator` to create an action.
-  ///@param casterRole The role required by the `LlamaTokenHolderCaster` to cast approvals and disapprovals.
-  ///@param creationThreshold The number of tokens required to create an action
-  ///@param voteQuorumPct The minimum percentage of tokens required to approve an action
-  ///@param vetoQuorumPct The minimum percentage of tokens required to disapprove an action
-=======
-  ///@param actionCreatorRole The role required by the LlamaTokenActionCreator to create an action.
-  ///@param casterRole The role required by the LlamaTokenCaster to cast approvals and disapprovals.
-  ///@param creationThreshold The number of tokens required to create an action (set to 0 if not deploying action
-  /// creator).
-  ///@param minApprovalPct The minimum percentage of tokens required to approve an action (set to 0 if not deploying
-  /// caster).
-  ///@param minDisapprovalPct The minimum percentage of tokens required to disapprove an action (set to 0 if not
-  /// deploying caster).
->>>>>>> a8a8f84d
+  ///@param actionCreatorRole The role required by the `LlamaTokenActionCreator` to create an action.
+  ///@param casterRole The role required by the `LlamaTokenCaster` to cast approvals and disapprovals.
+  ///@param creationThreshold The number of tokens required to create an action.
+  ///@param voteQuorumPct The minimum percentage of tokens required to approve an action.
+  ///@param vetoQuorumPct The minimum percentage of tokens required to disapprove an action.
   function deployTokenVotingModule(
     ILlamaCore llamaCore,
     address token,
@@ -93,24 +72,14 @@
     if (isERC20) {
       actionCreator =
         address(_deployLlamaERC20TokenActionCreator(ERC20Votes(token), llamaCore, actionCreatorRole, creationThreshold));
-      caster = address(
-<<<<<<< HEAD
-        _deployLlamaERC20TokenHolderCaster(ERC20Votes(token), llamaCore, casterRole, voteQuorumPct, vetoQuorumPct)
-=======
-        _deployLlamaERC20TokenCaster(ERC20Votes(token), llamaCore, casterRole, minApprovalPct, minDisapprovalPct)
->>>>>>> a8a8f84d
-      );
+      caster =
+        address(_deployLlamaERC20TokenCaster(ERC20Votes(token), llamaCore, casterRole, voteQuorumPct, vetoQuorumPct));
     } else {
       actionCreator = address(
         _deployLlamaERC721TokenActionCreator(ERC721Votes(token), llamaCore, actionCreatorRole, creationThreshold)
       );
-      caster = address(
-<<<<<<< HEAD
-        _deployLlamaERC721TokenHolderCaster(ERC721Votes(token), llamaCore, casterRole, voteQuorumPct, vetoQuorumPct)
-=======
-        _deployLlamaERC721TokenCaster(ERC721Votes(token), llamaCore, casterRole, minApprovalPct, minDisapprovalPct)
->>>>>>> a8a8f84d
-      );
+      caster =
+        address(_deployLlamaERC721TokenCaster(ERC721Votes(token), llamaCore, casterRole, voteQuorumPct, vetoQuorumPct));
     }
   }
 
@@ -152,55 +121,31 @@
     ERC20Votes token,
     ILlamaCore llamaCore,
     uint8 role,
-<<<<<<< HEAD
     uint256 voteQuorumPct,
     uint256 vetoQuorumPct
-  ) internal returns (LlamaERC20TokenHolderCaster caster) {
-    caster = LlamaERC20TokenHolderCaster(
-=======
-    uint256 minApprovalPct,
-    uint256 minDisapprovalPct
   ) internal returns (LlamaERC20TokenCaster caster) {
     caster = LlamaERC20TokenCaster(
->>>>>>> a8a8f84d
       Clones.cloneDeterministic(
         address(ERC20_TOKENHOLDER_CASTER_LOGIC), keccak256(abi.encodePacked(address(token), msg.sender))
       )
     );
-<<<<<<< HEAD
     caster.initialize(token, llamaCore, role, voteQuorumPct, vetoQuorumPct);
-    emit LlamaERC20TokenHolderCasterCreated(address(caster), address(token), voteQuorumPct, vetoQuorumPct);
-=======
-    caster.initialize(token, llamaCore, role, minApprovalPct, minDisapprovalPct);
-    emit LlamaERC20TokenCasterCreated(address(caster), address(token), minApprovalPct, minDisapprovalPct);
->>>>>>> a8a8f84d
+    emit LlamaERC20TokenCasterCreated(address(caster), address(token), voteQuorumPct, vetoQuorumPct);
   }
 
   function _deployLlamaERC721TokenCaster(
     ERC721Votes token,
     ILlamaCore llamaCore,
     uint8 role,
-<<<<<<< HEAD
     uint256 voteQuorumPct,
     uint256 vetoQuorumPct
-  ) internal returns (LlamaERC721TokenHolderCaster caster) {
-    caster = LlamaERC721TokenHolderCaster(
-=======
-    uint256 minApprovalPct,
-    uint256 minDisapprovalPct
   ) internal returns (LlamaERC721TokenCaster caster) {
     caster = LlamaERC721TokenCaster(
->>>>>>> a8a8f84d
       Clones.cloneDeterministic(
         address(ERC721_TOKENHOLDER_CASTER_LOGIC), keccak256(abi.encodePacked(address(token), msg.sender))
       )
     );
-<<<<<<< HEAD
     caster.initialize(token, llamaCore, role, voteQuorumPct, vetoQuorumPct);
-    emit LlamaERC721TokenHolderCasterCreated(address(caster), address(token), voteQuorumPct, vetoQuorumPct);
-=======
-    caster.initialize(token, llamaCore, role, minApprovalPct, minDisapprovalPct);
-    emit LlamaERC721TokenCasterCreated(address(caster), address(token), minApprovalPct, minDisapprovalPct);
->>>>>>> a8a8f84d
+    emit LlamaERC721TokenCasterCreated(address(caster), address(token), voteQuorumPct, vetoQuorumPct);
   }
 }