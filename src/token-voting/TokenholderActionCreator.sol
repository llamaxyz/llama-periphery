// SPDX-License-Identifier: MIT
pragma solidity ^0.8.23;

import {ILlamaCore} from "src/interfaces/ILlamaCore.sol";
import {ILlamaStrategy} from "src/interfaces/ILlamaStrategy.sol";
import {Action, ActionInfo} from "src/lib/Structs.sol";
import {LlamaUtils} from "src/lib/LlamaUtils.sol";

/// @title TokenholderActionCreator
/// @author Llama (devsdosomething@llama.xyz)
/// @notice This contract lets holders of a given governance token create actions if they have
/// sufficient token balance.
/// @dev This contract is deployed by `LlamaTokenVotingFactory`. Anyone can deploy this contract using the factory, but
/// it must hold a Policy from the specified `LlamaCore` instance to actually be able to create an action. The
/// instance's policy encodes what actions this contract is allowed to create, and attempting to create an action that
/// is not allowed by the policy will result in a revert.
abstract contract TokenholderActionCreator {
  /// @notice The core contract for this Llama instance.
  ILlamaCore public immutable LLAMA_CORE;

<<<<<<< HEAD
  /// @notice The address of the tokenholder that created the action.
  mapping(uint256 => address) public actionCreators;

=======
  /// @dev EIP-712 actionInfo typehash.
  bytes32 internal constant ACTION_INFO_TYPEHASH = keccak256(
    "ActionInfo(uint256 id,address creator,uint8 creatorRole,address strategy,address target,uint256 value,bytes data)"
  );

  /// @dev EIP-712 cancelAction typehash.
  bytes32 internal constant CANCEL_ACTION_TYPEHASH = keccak256(
    "CancelAction(address tokenHolder,ActionInfo actionInfo,uint256 nonce)ActionInfo(uint256 id,address creator,uint8 creatorRole,address strategy,address target,uint256 value,bytes data)"
  );

  /// @dev EIP-712 createAction typehash.
  bytes32 internal constant CREATE_ACTION_TYPEHASH = keccak256(
    "CreateAction(address tokenHolder,uint8 role,address strategy,address target,uint256 value,bytes data,string description,uint256 nonce)"
  );

  /// @dev EIP-712 base typehash.
  bytes32 internal constant EIP712_DOMAIN_TYPEHASH =
    keccak256("EIP712Domain(string name,string version,uint256 chainId,address verifyingContract)");

  /// @notice The address of the tokenholder that created the action.
  mapping(uint256 => address) public actionCreators;

  /// @notice Mapping of token holder to function selectors to current nonces for EIP-712 signatures.
  /// @dev This is used to prevent replay attacks by incrementing the nonce for each operation (`createAction`,
  /// `cancelAction`, `castApproval` and `castDisapproval`) signed by the token holder.
  mapping(address tokenHolder => mapping(bytes4 selector => uint256 currentNonce)) public nonces;

>>>>>>> 9d94c691
  /// @notice The default number of tokens required to create an action.
  uint256 public creationThreshold;

  /// @dev Emitted when an action is canceled.
  event ActionCanceled(uint256 id, address indexed creator);

  /// @dev Emitted when an action is created.
  /// @dev This is the same as the `ActionCreated` event from `LlamaCore`. The two events will be
  /// nearly identical, with the `creator` being the only difference. This version will emit the
  /// address of the tokenholder that created the action, while the `LlamaCore` version will emit
  /// the address of this contract as the action creator.
  event ActionCreated(
    uint256 id,
    address indexed creator,
    uint8 role,
    ILlamaStrategy indexed strategy,
    address indexed target,
    uint256 value,
    bytes data,
    string description
  );

  /// @dev Emitted when the default number of tokens required to create an action is changed.
  event ActionThresholdSet(uint256 newThreshold);
<<<<<<< HEAD

  /// @dev Thrown when a user tries to create an action but the clock mode is not supported.
  error ClockModeNotSupported(string clockMode);

  /// @dev Thrown when a user tries to create an action but does not have enough tokens.
  error InsufficientBalance(uint256 balance);

  /// @dev Thrown when an invalid `llamaCore` address is passed to the constructor.
  error InvalidLlamaCoreAddress();

  /// @dev Thrown when an invalid `token` address is passed to the constructor.
  error InvalidTokenAddress();

  /// @dev Thrown when an invalid `creationThreshold` is passed to the constructor.
  error InvalidCreationThreshold();

  /// @dev Thrown when a user tries to cancel an action but they are not the action creator.
  error OnlyActionCreator();

  /// @dev Thrown when an address other than the `LlamaExecutor` tries to call a function.
  error OnlyLlamaExecutor();

  /// @param llamaCore The `LlamaCore` contract for this Llama instance.
  /// @param _creationThreshold The default number of tokens required to create an action. This must
  /// be in the same decimals as the token. For example, if the token has 18 decimals and you want a
  /// creation threshold of 1000 tokens, pass in 1000e18.
  constructor(ILlamaCore llamaCore, uint256 _creationThreshold) {
    if (llamaCore.actionsCount() < 0) revert InvalidLlamaCoreAddress();

    LLAMA_CORE = llamaCore;
    _setActionThreshold(_creationThreshold);
  }

  /// @notice Creates an action.
  /// @dev Use `""` for `description` if there is no description.
  /// @param role The role that will be used to determine the permission ID of the policyholder.
  /// @param strategy The strategy contract that will determine how the action is executed.
  /// @param target The contract called when the action is executed.
  /// @param value The value in wei to be sent when the action is executed.
  /// @param data Data to be called on the target when the action is executed.
  /// @param description A human readable description of the action and the changes it will enact.
  /// @return actionId Action ID of the newly created action.
  function createAction(
    uint8 role,
    ILlamaStrategy strategy,
    address target,
    uint256 value,
    bytes calldata data,
    string memory description
  ) external returns (uint256 actionId) {
    /// @dev only timestamp mode is supported for now
    string memory clockMode = _getClockMode();
    if (keccak256(abi.encodePacked(clockMode)) != keccak256(abi.encodePacked("mode=timestamp"))) {
      revert ClockModeNotSupported(clockMode);
    }

    uint256 balance = _getPastVotes(msg.sender, block.timestamp - 1);
    if (balance < creationThreshold) revert InsufficientBalance(balance);

    actionId = LLAMA_CORE.createAction(role, strategy, target, value, data, description);
    actionCreators[actionId] = msg.sender;
    emit ActionCreated(actionId, msg.sender, role, strategy, target, value, data, description);
=======

  /// @dev Thrown when a user tries to create an action but the clock mode is not supported.
  error ClockModeNotSupported(string clockMode);

  /// @dev Thrown when a user tries to create an action but does not have enough tokens.
  error InsufficientBalance(uint256 balance);

  /// @dev Thrown when an invalid `llamaCore` address is passed to the constructor.
  error InvalidLlamaCoreAddress();

  /// @dev The recovered signer does not match the expected token holder.
  error InvalidSignature();

  /// @dev Thrown when an invalid `token` address is passed to the constructor.
  error InvalidTokenAddress();

  /// @dev Thrown when an invalid `creationThreshold` is passed to the constructor.
  error InvalidCreationThreshold();

  /// @dev Thrown when a user tries to cancel an action but they are not the action creator.
  error OnlyActionCreator();

  /// @dev Thrown when an address other than the `LlamaExecutor` tries to call a function.
  error OnlyLlamaExecutor();

  /// @param llamaCore The `LlamaCore` contract for this Llama instance.
  /// @param _creationThreshold The default number of tokens required to create an action. This must
  /// be in the same decimals as the token. For example, if the token has 18 decimals and you want a
  /// creation threshold of 1000 tokens, pass in 1000e18.
  constructor(ILlamaCore llamaCore, uint256 _creationThreshold) {
    if (llamaCore.actionsCount() < 0) revert InvalidLlamaCoreAddress();

    LLAMA_CORE = llamaCore;
    _setActionThreshold(_creationThreshold);
  }

  /// @notice Creates an action.
  /// @dev Use `""` for `description` if there is no description.
  /// @param role The role that will be used to determine the permission ID of the policyholder.
  /// @param strategy The strategy contract that will determine how the action is executed.
  /// @param target The contract called when the action is executed.
  /// @param value The value in wei to be sent when the action is executed.
  /// @param data Data to be called on the target when the action is executed.
  /// @param description A human readable description of the action and the changes it will enact.
  /// @return actionId Action ID of the newly created action.
  function createAction(
    uint8 role,
    ILlamaStrategy strategy,
    address target,
    uint256 value,
    bytes calldata data,
    string memory description
  ) external returns (uint256 actionId) {
    return _createAction(msg.sender, role, strategy, target, value, data, description);
  }

  /// @notice Creates an action via an off-chain signature. The creator needs to hold a policy with the permission ID
  /// of the provided `(target, selector, strategy)`.
  /// @dev Use `""` for `description` if there is no description.
  /// @param tokenHolder The tokenHolder that signed the message.
  /// @param role The role that will be used to determine the permission ID of the tokenHolder.
  /// @param strategy The strategy contract that will determine how the action is executed.
  /// @param target The contract called when the action is executed.
  /// @param value The value in wei to be sent when the action is executed.
  /// @param data Data to be called on the target when the action is executed.
  /// @param description A human readable description of the action and the changes it will enact.
  /// @param v ECDSA signature component: Parity of the `y` coordinate of point `R`
  /// @param r ECDSA signature component: x-coordinate of `R`
  /// @param s ECDSA signature component: `s` value of the signature
  /// @return actionId Action ID of the newly created action.
  function createActionBySig(
    address tokenHolder,
    uint8 role,
    ILlamaStrategy strategy,
    address target,
    uint256 value,
    bytes calldata data,
    string memory description,
    uint8 v,
    bytes32 r,
    bytes32 s
  ) external returns (uint256 actionId) {
    bytes32 digest = _getCreateActionTypedDataHash(tokenHolder, role, strategy, target, value, data, description);
    address signer = ecrecover(digest, v, r, s);
    if (signer == address(0) || signer != tokenHolder) revert InvalidSignature();
    actionId = _createAction(signer, role, strategy, target, value, data, description);
>>>>>>> 9d94c691
  }

  /// @notice Cancels an action.
  /// @param actionInfo The action to cancel.
  /// @dev Relies on the validation checks in `LlamaCore.cancelAction()`.
  function cancelAction(ActionInfo calldata actionInfo) external {
<<<<<<< HEAD
    if (msg.sender != actionCreators[actionInfo.id]) revert OnlyActionCreator();
    LLAMA_CORE.cancelAction(actionInfo);
    emit ActionCanceled(actionInfo.id, msg.sender);
=======
    _cancelAction(msg.sender, actionInfo);
  }

  /// @notice Cancels an action by its `actionInfo` struct via an off-chain signature.
  /// @dev Rules for cancelation are defined by the strategy.
  /// @param policyholder The policyholder that signed the message.
  /// @param actionInfo Data required to create an action.
  /// @param v ECDSA signature component: Parity of the `y` coordinate of point `R`
  /// @param r ECDSA signature component: x-coordinate of `R`
  /// @param s ECDSA signature component: `s` value of the signature
  function cancelActionBySig(address policyholder, ActionInfo calldata actionInfo, uint8 v, bytes32 r, bytes32 s)
    external
  {
    bytes32 digest = _getCancelActionTypedDataHash(policyholder, actionInfo);
    address signer = ecrecover(digest, v, r, s);
    if (signer == address(0) || signer != policyholder) revert InvalidSignature();
    _cancelAction(signer, actionInfo);
>>>>>>> 9d94c691
  }

  /// @notice Sets the default number of tokens required to create an action.
  /// @param _creationThreshold The number of tokens required to create an action.
  /// @dev This must be in the same decimals as the token.
  function setActionThreshold(uint256 _creationThreshold) external {
    if (msg.sender != address(LLAMA_CORE.executor())) revert OnlyLlamaExecutor();
    if (_creationThreshold > _getPastTotalSupply(block.timestamp - 1)) revert InvalidCreationThreshold();
    _setActionThreshold(_creationThreshold);
  }

<<<<<<< HEAD
=======
  /// @notice Increments the caller's nonce for the given `selector`. This is useful for revoking
  /// signatures that have not been used yet.
  /// @param selector The function selector to increment the nonce for.
  function incrementNonce(bytes4 selector) external {
    // Safety: Can never overflow a uint256 by incrementing.
    nonces[msg.sender][selector] = LlamaUtils.uncheckedIncrement(nonces[msg.sender][selector]);
  }

  function _createAction(
    address tokenHolder,
    uint8 role,
    ILlamaStrategy strategy,
    address target,
    uint256 value,
    bytes calldata data,
    string memory description
  ) internal returns (uint256 actionId) {
    /// @dev only timestamp mode is supported for now
    string memory clockMode = _getClockMode();
    if (keccak256(abi.encodePacked(clockMode)) != keccak256(abi.encodePacked("mode=timestamp"))) {
      revert ClockModeNotSupported(clockMode);
    }

    uint256 balance = _getPastVotes(tokenHolder, block.timestamp - 1);
    if (balance < creationThreshold) revert InsufficientBalance(balance);

    actionCreators[actionId] = tokenHolder;

    actionId = LLAMA_CORE.createAction(role, strategy, target, value, data, description);
    emit ActionCreated(actionId, tokenHolder, role, strategy, target, value, data, description);
  }

>>>>>>> 9d94c691
  function _setActionThreshold(uint256 _creationThreshold) internal {
    creationThreshold = _creationThreshold;
    emit ActionThresholdSet(_creationThreshold);
  }

<<<<<<< HEAD
  function _getPastVotes(address account, uint256 timestamp) internal view virtual returns (uint256) {}
  function _getPastTotalSupply(uint256 timestamp) internal view virtual returns (uint256) {}
  function _getClockMode() internal view virtual returns (string memory) {}
=======
  function _cancelAction(address creator, ActionInfo calldata actionInfo) internal {
    if (creator != actionCreators[actionInfo.id]) revert OnlyActionCreator();
    LLAMA_CORE.cancelAction(actionInfo);
    emit ActionCanceled(actionInfo.id, creator);
  }

  function _getPastVotes(address account, uint256 timestamp) internal view virtual returns (uint256) {}
  function _getPastTotalSupply(uint256 timestamp) internal view virtual returns (uint256) {}
  function _getClockMode() internal view virtual returns (string memory) {}

  /// @dev Returns the current nonce for a given tokenHolder and selector, and increments it. Used to prevent
  /// replay attacks.
  function _useNonce(address tokenHolder, bytes4 selector) internal returns (uint256 nonce) {
    nonce = nonces[tokenHolder][selector];
    nonces[tokenHolder][selector] = LlamaUtils.uncheckedIncrement(nonce);
  }

  // -------- EIP-712 Getters --------

  /// @dev Returns the EIP-712 domain separator.
  function _getDomainHash() internal view returns (bytes32) {
    return keccak256(
      abi.encode(
        EIP712_DOMAIN_TYPEHASH, keccak256(bytes(LLAMA_CORE.name())), keccak256(bytes("1")), block.chainid, address(this)
      )
    );
  }

  /// @dev Returns the hash of the ABI-encoded EIP-712 message for the `CreateAction` domain, which can be used to
  /// recover the signer.
  function _getCreateActionTypedDataHash(
    address tokenHolder,
    uint8 role,
    ILlamaStrategy strategy,
    address target,
    uint256 value,
    bytes calldata data,
    string memory description
  ) internal returns (bytes32) {
    // Calculating and storing nonce in memory and using that below, instead of calculating in place to prevent stack
    // too deep error.
    uint256 nonce = _useNonce(tokenHolder, msg.sig);

    bytes32 createActionHash = keccak256(
      abi.encode(
        CREATE_ACTION_TYPEHASH,
        tokenHolder,
        role,
        address(strategy),
        target,
        value,
        keccak256(data),
        keccak256(bytes(description)),
        nonce
      )
    );

    return keccak256(abi.encodePacked("\x19\x01", _getDomainHash(), createActionHash));
  }

  /// @dev Returns the hash of the ABI-encoded EIP-712 message for the `CancelAction` domain, which can be used to
  /// recover the signer.
  function _getCancelActionTypedDataHash(address tokenHolder, ActionInfo calldata actionInfo)
    internal
    returns (bytes32)
  {
    bytes32 cancelActionHash = keccak256(
      abi.encode(CANCEL_ACTION_TYPEHASH, tokenHolder, _getActionInfoHash(actionInfo), _useNonce(tokenHolder, msg.sig))
    );

    return keccak256(abi.encodePacked("\x19\x01", _getDomainHash(), cancelActionHash));
  }
  /// @dev Returns the hash of `actionInfo`.

  function _getActionInfoHash(ActionInfo calldata actionInfo) internal pure returns (bytes32) {
    return keccak256(
      abi.encode(
        ACTION_INFO_TYPEHASH,
        actionInfo.id,
        actionInfo.creator,
        actionInfo.creatorRole,
        address(actionInfo.strategy),
        actionInfo.target,
        actionInfo.value,
        keccak256(actionInfo.data)
      )
    );
  }
>>>>>>> 9d94c691
}<|MERGE_RESOLUTION|>--- conflicted
+++ resolved
@@ -18,11 +18,6 @@
   /// @notice The core contract for this Llama instance.
   ILlamaCore public immutable LLAMA_CORE;
 
-<<<<<<< HEAD
-  /// @notice The address of the tokenholder that created the action.
-  mapping(uint256 => address) public actionCreators;
-
-=======
   /// @dev EIP-712 actionInfo typehash.
   bytes32 internal constant ACTION_INFO_TYPEHASH = keccak256(
     "ActionInfo(uint256 id,address creator,uint8 creatorRole,address strategy,address target,uint256 value,bytes data)"
@@ -50,7 +45,6 @@
   /// `cancelAction`, `castApproval` and `castDisapproval`) signed by the token holder.
   mapping(address tokenHolder => mapping(bytes4 selector => uint256 currentNonce)) public nonces;
 
->>>>>>> 9d94c691
   /// @notice The default number of tokens required to create an action.
   uint256 public creationThreshold;
 
@@ -75,70 +69,6 @@
 
   /// @dev Emitted when the default number of tokens required to create an action is changed.
   event ActionThresholdSet(uint256 newThreshold);
-<<<<<<< HEAD
-
-  /// @dev Thrown when a user tries to create an action but the clock mode is not supported.
-  error ClockModeNotSupported(string clockMode);
-
-  /// @dev Thrown when a user tries to create an action but does not have enough tokens.
-  error InsufficientBalance(uint256 balance);
-
-  /// @dev Thrown when an invalid `llamaCore` address is passed to the constructor.
-  error InvalidLlamaCoreAddress();
-
-  /// @dev Thrown when an invalid `token` address is passed to the constructor.
-  error InvalidTokenAddress();
-
-  /// @dev Thrown when an invalid `creationThreshold` is passed to the constructor.
-  error InvalidCreationThreshold();
-
-  /// @dev Thrown when a user tries to cancel an action but they are not the action creator.
-  error OnlyActionCreator();
-
-  /// @dev Thrown when an address other than the `LlamaExecutor` tries to call a function.
-  error OnlyLlamaExecutor();
-
-  /// @param llamaCore The `LlamaCore` contract for this Llama instance.
-  /// @param _creationThreshold The default number of tokens required to create an action. This must
-  /// be in the same decimals as the token. For example, if the token has 18 decimals and you want a
-  /// creation threshold of 1000 tokens, pass in 1000e18.
-  constructor(ILlamaCore llamaCore, uint256 _creationThreshold) {
-    if (llamaCore.actionsCount() < 0) revert InvalidLlamaCoreAddress();
-
-    LLAMA_CORE = llamaCore;
-    _setActionThreshold(_creationThreshold);
-  }
-
-  /// @notice Creates an action.
-  /// @dev Use `""` for `description` if there is no description.
-  /// @param role The role that will be used to determine the permission ID of the policyholder.
-  /// @param strategy The strategy contract that will determine how the action is executed.
-  /// @param target The contract called when the action is executed.
-  /// @param value The value in wei to be sent when the action is executed.
-  /// @param data Data to be called on the target when the action is executed.
-  /// @param description A human readable description of the action and the changes it will enact.
-  /// @return actionId Action ID of the newly created action.
-  function createAction(
-    uint8 role,
-    ILlamaStrategy strategy,
-    address target,
-    uint256 value,
-    bytes calldata data,
-    string memory description
-  ) external returns (uint256 actionId) {
-    /// @dev only timestamp mode is supported for now
-    string memory clockMode = _getClockMode();
-    if (keccak256(abi.encodePacked(clockMode)) != keccak256(abi.encodePacked("mode=timestamp"))) {
-      revert ClockModeNotSupported(clockMode);
-    }
-
-    uint256 balance = _getPastVotes(msg.sender, block.timestamp - 1);
-    if (balance < creationThreshold) revert InsufficientBalance(balance);
-
-    actionId = LLAMA_CORE.createAction(role, strategy, target, value, data, description);
-    actionCreators[actionId] = msg.sender;
-    emit ActionCreated(actionId, msg.sender, role, strategy, target, value, data, description);
-=======
 
   /// @dev Thrown when a user tries to create an action but the clock mode is not supported.
   error ClockModeNotSupported(string clockMode);
@@ -225,18 +155,12 @@
     address signer = ecrecover(digest, v, r, s);
     if (signer == address(0) || signer != tokenHolder) revert InvalidSignature();
     actionId = _createAction(signer, role, strategy, target, value, data, description);
->>>>>>> 9d94c691
   }
 
   /// @notice Cancels an action.
   /// @param actionInfo The action to cancel.
   /// @dev Relies on the validation checks in `LlamaCore.cancelAction()`.
   function cancelAction(ActionInfo calldata actionInfo) external {
-<<<<<<< HEAD
-    if (msg.sender != actionCreators[actionInfo.id]) revert OnlyActionCreator();
-    LLAMA_CORE.cancelAction(actionInfo);
-    emit ActionCanceled(actionInfo.id, msg.sender);
-=======
     _cancelAction(msg.sender, actionInfo);
   }
 
@@ -254,7 +178,6 @@
     address signer = ecrecover(digest, v, r, s);
     if (signer == address(0) || signer != policyholder) revert InvalidSignature();
     _cancelAction(signer, actionInfo);
->>>>>>> 9d94c691
   }
 
   /// @notice Sets the default number of tokens required to create an action.
@@ -266,8 +189,6 @@
     _setActionThreshold(_creationThreshold);
   }
 
-<<<<<<< HEAD
-=======
   /// @notice Increments the caller's nonce for the given `selector`. This is useful for revoking
   /// signatures that have not been used yet.
   /// @param selector The function selector to increment the nonce for.
@@ -300,17 +221,11 @@
     emit ActionCreated(actionId, tokenHolder, role, strategy, target, value, data, description);
   }
 
->>>>>>> 9d94c691
   function _setActionThreshold(uint256 _creationThreshold) internal {
     creationThreshold = _creationThreshold;
     emit ActionThresholdSet(_creationThreshold);
   }
 
-<<<<<<< HEAD
-  function _getPastVotes(address account, uint256 timestamp) internal view virtual returns (uint256) {}
-  function _getPastTotalSupply(uint256 timestamp) internal view virtual returns (uint256) {}
-  function _getClockMode() internal view virtual returns (string memory) {}
-=======
   function _cancelAction(address creator, ActionInfo calldata actionInfo) internal {
     if (creator != actionCreators[actionInfo.id]) revert OnlyActionCreator();
     LLAMA_CORE.cancelAction(actionInfo);
@@ -399,5 +314,4 @@
       )
     );
   }
->>>>>>> 9d94c691
 }