--- conflicted
+++ resolved
@@ -100,17 +100,6 @@
   /// @dev Thrown when an address other than the `LlamaExecutor` tries to call a function.
   error OnlyLlamaExecutor();
 
-<<<<<<< HEAD
-  /// @dev This will be called by the `initialize` of the inheriting contract.
-  /// @param _llamaCore The `LlamaCore` contract for this Llama instance.
-  /// @param _creationThreshold The default number of tokens required to create an action. This must
-  /// be in the same decimals as the token. For example, if the token has 18 decimals and you want a
-  /// creation threshold of 1000 tokens, pass in 1000e18.
-  function __initializeTokenholderActionCreatorMinimalProxy(ILlamaCore _llamaCore, uint256 _creationThreshold) internal {
-    if (_llamaCore.actionsCount() < 0) revert InvalidLlamaCoreAddress();
-
-    llamaCore = _llamaCore;
-=======
   /// @dev Thrown when an invalid `role` is passed to the constructor.
   error RoleNotInitialized(uint8 role);
 
@@ -130,7 +119,6 @@
 
     llamaCore = _llamaCore;
     role = _role;
->>>>>>> 51c1890d
     _setActionThreshold(_creationThreshold);
   }
 
