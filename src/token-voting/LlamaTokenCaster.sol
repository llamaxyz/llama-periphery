// SPDX-License-Identifier: MIT
pragma solidity ^0.8.23;

import {Initializable} from "@openzeppelin/proxy/utils/Initializable.sol";

import {FixedPointMathLib} from "@solmate/utils/FixedPointMathLib.sol";
import {ILlamaCore} from "src/interfaces/ILlamaCore.sol";
import {ILlamaTokenClockAdapter} from "src/token-voting/ILlamaTokenClockAdapter.sol";
import {ActionState, VoteType} from "src/lib/Enums.sol";
import {LlamaUtils} from "src/lib/LlamaUtils.sol";
import {Action, ActionInfo} from "src/lib/Structs.sol";

/// @title LlamaTokenCaster
/// @author Llama (devsdosomething@llama.xyz)
/// @notice This contract lets holders of a given governance token collectively cast an approval or
/// disapproval on created actions.
/// @dev This contract is deployed by `LlamaTokenVotingFactory`. Anyone can deploy this contract using the factory, but
/// it must hold a Policy from the specified `LlamaCore` instance to actually be able to cast on an action. This
/// contract does not verify that it holds the correct policy when voting and relies on `LlamaCore` to
/// verify that during submission.
abstract contract LlamaTokenCaster is Initializable {
  // =========================
  // ======== Structs ========
  // =========================

  /// @dev Cast counts and submission data.
  struct CastData {
    uint96 votesFor; // Number of votes casted for this action.
    uint96 votesAbstain; // Number of abstentions casted for this action.
    uint96 votesAgainst; // Number of votes casted against this action.
    bool approvalSubmitted; // True if the approval was submitted to `LlamaCore, false otherwise.
    uint96 vetoesFor; // Number of vetoes casted for this action.
    uint96 vetoesAbstain; // Number of abstentions casted for this action.
    uint96 vetoesAgainst; // Number of disapprovals casted against this action.
    bool disapprovalSubmitted; // True if the disapproval has been submitted to `LlamaCore`, false otherwise.
    mapping(address tokenholder => bool) castVote; // True if tokenholder casted a vote, false otherwise.
    mapping(address tokenholder => bool) castVeto; // True if tokenholder casted a veto, false otherwise.
  }

  // ========================
  // ======== Errors ========
  // ========================

  /// @dev Thrown when a user tries to cast a vote but the action is not active.
  error ActionNotActive();

  /// @dev Thrown when a user tries to cast a veto but the action is not queued.
  error ActionNotQueued();

  /// @dev Thrown when a user tries to cast a vote but has already casted.
  error AlreadyCastedVote();

  /// @dev Thrown when a user tries to cast approval but the casts have already been submitted to `LlamaCore`.
  error AlreadySubmittedApproval();

  /// @dev Thrown when a user tries to cast a veto but has already casted.
  error AlreadyCastedVeto();

  /// @dev Thrown when a user tries to cast disapproval but the casts have already been submitted to `LlamaCore.
  error AlreadySubmittedDisapproval();

  /// @dev Thrown when a user tries to cast a vote or veto but the casting period has ended.
  error CastingPeriodOver();

  /// @dev Thrown when a user tries to cast (dis)approval but the action cannot be submitted yet.
  error CannotSubmitYet();

  /// @dev Thrown when a user tries to create an action but the clock mode is not supported.
  error ClockModeNotSupported(string clockMode);

  /// @dev Thrown when a user tries to cast a vote or veto but the against surpasses for.
  error ForDoesNotSurpassAgainst(uint256 castsFor, uint256 castsAgainst);

  /// @dev Thrown when a user tries to submit an approval but there are not enough votes.
  error InsufficientVotes(uint256 votes, uint256 threshold);

  /// @dev Thrown when an invalid `voteQuorumPct` is passed to the constructor.
  error InvalidVoteQuorumPct(uint256 voteQuorumPct);

  /// @dev Thrown when an invalid `veteQuorumPct` is passed to the constructor.
  error InvalidVetoQuorumPct(uint256 veteQuorumPct);

  /// @dev Thrown when an invalid `llamaCore` address is passed to the constructor.
  error InvalidLlamaCoreAddress();

  /// @dev The recovered signer does not match the expected tokenholder.
  error InvalidSignature();

  /// @dev Thrown when an invalid `token` address is passed to the constructor.
  error InvalidTokenAddress();

  /// @dev Thrown when an invalid `support` value is used when casting.
  error InvalidSupport(uint8 support);

  /// @dev Thrown when an invalid `role` is passed to the constructor.
  error RoleNotInitialized(uint8 role);

  /// @dev Thrown when a user tries to submit (dis)approval but the submission period has ended.
  error SubmissionPeriodOver();

  // ========================
  // ======== Events ========
  // ========================

  /// @dev Emitted when a vote is cast.
  event VoteCast(uint256 id, address indexed tokenholder, uint8 indexed support, uint256 weight, string reason);

  /// @dev Emitted when a cast approval is submitted to the `LlamaCore` contract.
  event ApprovalSubmitted(
    uint256 id, address indexed caller, uint256 weightFor, uint256 weightAgainst, uint256 weightAbstain
  );

  /// @dev Emitted when a veto is cast.
  event VetoCast(uint256 id, address indexed tokenholder, uint8 indexed support, uint256 weight, string reason);

  /// @dev Emitted when a cast disapproval is submitted to the `LlamaCore` contract.
  event DisapprovalSubmitted(
    uint256 id, address indexed caller, uint256 weightFor, uint256 weightAgainst, uint256 weightAbstain
  );

  /// @dev Emitted when the voting quorum and/or vetoing quorum is set.
  event QuorumSet(uint256 voteQuorumPct, uint256 vetoQuorumPct);

  // =================================================
  // ======== Constants and Storage Variables ========
  // =================================================

  /// @dev EIP-712 base typehash.
  bytes32 internal constant EIP712_DOMAIN_TYPEHASH =
    keccak256("EIP712Domain(string name,string version,uint256 chainId,address verifyingContract)");

  /// @notice EIP-712 castVote typehash.
  bytes32 internal constant CAST_VOTE_TYPEHASH = keccak256(
    "CastVote(address tokenHolder,uint8 support,ActionInfo actionInfo,string reason,uint256 nonce)ActionInfo(uint256 id,address creator,uint8 creatorRole,address strategy,address target,uint256 value,bytes data)"
  );

  /// @notice EIP-712 castVeto typehash.
  bytes32 internal constant CAST_VETO_TYPEHASH = keccak256(
    "CastVeto(address tokenHolder,uint8 role,ActionInfo actionInfo,string reason,uint256 nonce)ActionInfo(uint256 id,address creator,uint8 creatorRole,address strategy,address target,uint256 value,bytes data)"
  );

  /// @dev EIP-712 actionInfo typehash.
  bytes32 internal constant ACTION_INFO_TYPEHASH = keccak256(
    "ActionInfo(uint256 id,address creator,uint8 creatorRole,address strategy,address target,uint256 value,bytes data)"
  );

  /// @dev Equivalent to 100%, but in basis points.
  uint256 internal constant ONE_HUNDRED_IN_BPS = 10_000;

  /// @dev Equivalent to 1/3, but in basis points.
  uint256 internal constant ONE_THIRD_IN_BPS = 3333;

  /// @dev Equivalent to 2/3, but in basis points.
  uint256 internal constant TWO_THIRDS_IN_BPS = 6667;

  /// @notice The core contract for this Llama instance.
  ILlamaCore public llamaCore;

  /// @notice The contract that manages the timepoints for this token voting module.
  ILlamaTokenClockAdapter public clockAdapter;

  /// @notice The minimum % of approvals required to submit approvals to `LlamaCore`.
  uint256 public voteQuorumPct;

  /// @notice The minimum % of disapprovals required to submit disapprovals to `LlamaCore`.
  uint256 public vetoQuorumPct;

  /// @notice The role used by this contract to cast approvals and disapprovals.
  /// @dev This role is expected to have the ability to force approve and disapprove actions.
  uint8 public role;

  /// @notice Mapping from action ID to the status of existing casts.
  mapping(uint256 actionId => CastData) public casts;

  /// @notice Mapping of tokenholders to function selectors to current nonces for EIP-712 signatures.
  /// @dev This is used to prevent replay attacks by incrementing the nonce for each operation (`createAction`,
  /// `cancelAction`, `castVote` and `castVeto`) signed by the tokenholders.
  mapping(address tokenholders => mapping(bytes4 selector => uint256 currentNonce)) public nonces;

  // ================================
  // ======== Initialization ========
  // ================================

  /// @dev This will be called by the `initialize` of the inheriting contract.
  /// @param _llamaCore The `LlamaCore` contract for this Llama instance.
  /// @param _role The role used by this contract to cast approvals and disapprovals.
  /// @param _voteQuorumPct The minimum % of votes required to submit an approval to `LlamaCore`.
  /// @param _vetoQuorumPct The minimum % of vetoes required to submit a disapproval to `LlamaCore`.
  function __initializeLlamaTokenCasterMinimalProxy(
    ILlamaCore _llamaCore,
    ILlamaTokenClockAdapter _clockAdapter,
    uint8 _role,
    uint256 _voteQuorumPct,
    uint256 _vetoQuorumPct
  ) internal {
    if (_llamaCore.actionsCount() < 0) revert InvalidLlamaCoreAddress();
    if (_role > _llamaCore.policy().numRoles()) revert RoleNotInitialized(_role);
    if (_voteQuorumPct > ONE_HUNDRED_IN_BPS || _voteQuorumPct <= 0) revert InvalidVoteQuorumPct(_voteQuorumPct);
    if (_vetoQuorumPct > ONE_HUNDRED_IN_BPS || _vetoQuorumPct <= 0) revert InvalidVetoQuorumPct(_vetoQuorumPct);

    llamaCore = _llamaCore;
    clockAdapter = _clockAdapter;
    role = _role;
    voteQuorumPct = _voteQuorumPct;
    vetoQuorumPct = _vetoQuorumPct;

    emit QuorumSet(_voteQuorumPct, _vetoQuorumPct);
  }

  // ===========================================
  // ======== External and Public Logic ========
  // ===========================================

  // -------- Action Lifecycle Management --------

  /// @notice How tokenholders add their support of the approval of an action with a reason.
  /// @dev Use `""` for `reason` if there is no reason.
  /// @param actionInfo Data required to create an action.
  /// @param support The tokenholder's support of the approval of the action.
  ///   0 = Against
  ///   1 = For
  ///   2 = Abstain, but this is not currently supported.
  /// @param reason The reason given for the approval by the tokenholder.
  function castVote(ActionInfo calldata actionInfo, uint8 support, string calldata reason) external returns (uint96) {
    return _castVote(msg.sender, actionInfo, support, reason);
  }

  function castVoteBySig(
    address caster,
    uint8 support,
    ActionInfo calldata actionInfo,
    string calldata reason,
    uint8 v,
    bytes32 r,
    bytes32 s
  ) external returns (uint96) {
    bytes32 digest = _getCastVoteTypedDataHash(caster, support, actionInfo, reason);
    address signer = ecrecover(digest, v, r, s);
    if (signer == address(0) || signer != caster) revert InvalidSignature();
    return _castVote(signer, actionInfo, support, reason);
  }

  /// @notice How tokenholders add their support of the disapproval of an action with a reason.
  /// @dev Use `""` for `reason` if there is no reason.
  /// @param actionInfo Data required to create an action.
  /// @param support The tokenholder's support of the approval of the action.
  ///   0 = Against
  ///   1 = For
  ///   2 = Abstain, but this is not currently supported.
  /// @param reason The reason given for the approval by the tokenholder.
  function castVeto(ActionInfo calldata actionInfo, uint8 support, string calldata reason) external returns (uint96) {
    return _castVeto(msg.sender, actionInfo, support, reason);
  }

  function castVetoBySig(
    address caster,
    uint8 support,
    ActionInfo calldata actionInfo,
    string calldata reason,
    uint8 v,
    bytes32 r,
    bytes32 s
  ) external returns (uint96) {
    bytes32 digest = _getCastVetoTypedDataHash(caster, support, actionInfo, reason);
    address signer = ecrecover(digest, v, r, s);
    if (signer == address(0) || signer != caster) revert InvalidSignature();
    return _castVeto(signer, actionInfo, support, reason);
  }

  /// @notice Submits a cast approval to the `LlamaCore` contract.
  /// @param actionInfo Data required to create an action.
  /// @dev this function can be called by anyone
  function submitApproval(ActionInfo calldata actionInfo) external {
    Action memory action = llamaCore.getAction(actionInfo.id);

    actionInfo.strategy.checkIfApprovalEnabled(actionInfo, address(this), role); // Reverts if not allowed.
    if (casts[actionInfo.id].approvalSubmitted) revert AlreadySubmittedApproval();
    // check to make sure the casting period has ended
    uint256 approvalPeriod = actionInfo.strategy.approvalPeriod();
    if (block.timestamp < action.creationTime + (approvalPeriod * TWO_THIRDS_IN_BPS) / ONE_HUNDRED_IN_BPS) {
      revert CannotSubmitYet();
    }

    if (block.timestamp > action.creationTime + approvalPeriod) revert SubmissionPeriodOver();

    _isClockModeSupported(); // reverts if clock mode is not supported

    uint256 totalSupply = _getPastTotalSupply(_timestampToTimepoint(action.creationTime) - 1);
    uint96 votesFor = casts[actionInfo.id].votesFor;
    uint96 votesAgainst = casts[actionInfo.id].votesAgainst;
    uint96 votesAbstain = casts[actionInfo.id].votesAbstain;
    uint256 threshold = FixedPointMathLib.mulDivUp(totalSupply, voteQuorumPct, ONE_HUNDRED_IN_BPS);
    if (votesFor < threshold) revert InsufficientVotes(votesFor, threshold);
    if (votesFor <= votesAgainst) revert ForDoesNotSurpassAgainst(votesFor, votesAgainst);

    casts[actionInfo.id].approvalSubmitted = true;
    llamaCore.castApproval(role, actionInfo, "");
    emit ApprovalSubmitted(actionInfo.id, msg.sender, votesFor, votesAgainst, votesAbstain);
  }

  /// @notice Submits a cast disapproval to the `LlamaCore` contract.
  /// @param actionInfo Data required to create an action.
  /// @dev this function can be called by anyone
  function submitDisapproval(ActionInfo calldata actionInfo) external {
    Action memory action = llamaCore.getAction(actionInfo.id);

    actionInfo.strategy.checkIfDisapprovalEnabled(actionInfo, address(this), role); // Reverts if not allowed.
    if (casts[actionInfo.id].disapprovalSubmitted) revert AlreadySubmittedDisapproval();

    uint256 queuingPeriod = actionInfo.strategy.queuingPeriod();
    // check to make sure the current timestamp is within the submitDisapprovalBuffer 9period
    if (block.timestamp < action.minExecutionTime - (queuingPeriod * ONE_THIRD_IN_BPS) / ONE_HUNDRED_IN_BPS) {
      revert CannotSubmitYet();
    }
    if (block.timestamp >= action.minExecutionTime) revert SubmissionPeriodOver();

    _isClockModeSupported(); // reverts if clock mode is not supported

    uint256 totalSupply = _getPastTotalSupply(_timestampToTimepoint(action.creationTime) - 1);
    uint96 vetoesFor = casts[actionInfo.id].vetoesFor;
    uint96 vetoesAgainst = casts[actionInfo.id].vetoesAgainst;
    uint96 vetoesAbstain = casts[actionInfo.id].vetoesAbstain;
    uint256 threshold = FixedPointMathLib.mulDivUp(totalSupply, vetoQuorumPct, ONE_HUNDRED_IN_BPS);
    if (vetoesFor < threshold) revert InsufficientVotes(vetoesFor, threshold);
    if (vetoesFor <= vetoesAgainst) revert ForDoesNotSurpassAgainst(vetoesFor, vetoesAgainst);

    casts[actionInfo.id].disapprovalSubmitted = true;
    llamaCore.castDisapproval(role, actionInfo, "");
    emit DisapprovalSubmitted(actionInfo.id, msg.sender, vetoesFor, vetoesAgainst, vetoesAbstain);
  }

  // -------- User Nonce Management --------

  /// @notice Increments the caller's nonce for the given `selector`. This is useful for revoking
  /// signatures that have not been used yet.
  /// @param selector The function selector to increment the nonce for.
  function incrementNonce(bytes4 selector) external {
    // Safety: Can never overflow a uint256 by incrementing.
    nonces[msg.sender][selector] = LlamaUtils.uncheckedIncrement(nonces[msg.sender][selector]);
  }

  // ================================
  // ======== Internal Logic ========
  // ================================

  function _castVote(address caster, ActionInfo calldata actionInfo, uint8 support, string calldata reason)
    internal
    returns (uint96)
  {
    Action memory action = llamaCore.getAction(actionInfo.id);

    actionInfo.strategy.checkIfApprovalEnabled(actionInfo, address(this), role); // Reverts if not allowed.
    if (llamaCore.getActionState(actionInfo) != uint8(ActionState.Active)) revert ActionNotActive();
    if (casts[actionInfo.id].castVote[caster]) revert AlreadyCastedVote();
    if (
      block.timestamp
        > action.creationTime + (actionInfo.strategy.approvalPeriod() * TWO_THIRDS_IN_BPS) / ONE_HUNDRED_IN_BPS
    ) revert CastingPeriodOver();

<<<<<<< HEAD
    uint256 balance = _getPastVotes(caster, _timestampToTimepoint(action.creationTime) - 1);
    _preCastAssertions(balance, support);
=======
    uint96 weight = LlamaUtils.toUint96(_getPastVotes(caster, _timestampToTimepoint(action.creationTime) - 1));
    _preCastAssertions(support);
>>>>>>> 92638332

    if (support == uint8(VoteType.Against)) casts[actionInfo.id].votesAgainst += weight;
    else if (support == uint8(VoteType.For)) casts[actionInfo.id].votesFor += weight;
    else if (support == uint8(VoteType.Abstain)) casts[actionInfo.id].votesAbstain += weight;
    casts[actionInfo.id].castVote[caster] = true;
    emit VoteCast(actionInfo.id, caster, support, weight, reason);

    return weight;
  }

  function _castVeto(address caster, ActionInfo calldata actionInfo, uint8 support, string calldata reason)
    internal
    returns (uint96)
  {
    Action memory action = llamaCore.getAction(actionInfo.id);

    actionInfo.strategy.checkIfDisapprovalEnabled(actionInfo, address(this), role); // Reverts if not allowed.
    if (llamaCore.getActionState(actionInfo) != uint8(ActionState.Queued)) revert ActionNotQueued();
    if (casts[actionInfo.id].castVeto[caster]) revert AlreadyCastedVeto();
    if (
      block.timestamp
        > action.minExecutionTime - (actionInfo.strategy.queuingPeriod() * ONE_THIRD_IN_BPS) / ONE_HUNDRED_IN_BPS
    ) revert CastingPeriodOver();

<<<<<<< HEAD
    uint256 balance = _getPastVotes(caster, _timestampToTimepoint(action.creationTime) - 1);
    _preCastAssertions(balance, support);
=======
    uint96 weight = LlamaUtils.toUint96(_getPastVotes(caster, _timestampToTimepoint(action.creationTime) - 1));
    _preCastAssertions(support);
>>>>>>> 92638332

    if (support == uint8(VoteType.Against)) casts[actionInfo.id].vetoesAgainst += weight;
    else if (support == uint8(VoteType.For)) casts[actionInfo.id].vetoesFor += weight;
    else if (support == uint8(VoteType.Abstain)) casts[actionInfo.id].vetoesAbstain += weight;
    casts[actionInfo.id].castVeto[caster] = true;
    emit VetoCast(actionInfo.id, caster, support, weight, reason);

    return weight;
  }

  function _preCastAssertions(uint8 support) internal view {
    if (support > uint8(VoteType.Abstain)) revert InvalidSupport(support);

    _isClockModeSupported(); // reverts if clock mode is not supported
  }

  /// @dev reverts if the clock mode is not supported
  function _isClockModeSupported() internal view {
    if (!_isClockModeTimestamp()) {
      string memory clockMode = _getClockMode();
      bool supported = clockAdapter.isClockModeSupported(clockMode);
      if (!supported) revert ClockModeNotSupported(clockMode);
    }
  }

  /// @dev Returns the timestamp or timepoint depending on the clock mode.
  function _timestampToTimepoint(uint256 timestamp) internal view returns (uint48) {
    if (_isClockModeTimestamp()) return LlamaUtils.toUint48(timestamp);
    return clockAdapter.timestampToTimepoint(timestamp);
  }

  /// @dev Returns the current timepoint minus one.
  function _currentTimepointMinusOne() internal view returns (uint48) {
    if (_isClockModeTimestamp()) return LlamaUtils.toUint48(block.timestamp - 1);
    return clockAdapter.clock() - 1;
  }

  /// @dev Returns true if the clock mode is timestamp.
  function _isClockModeTimestamp() internal view returns (bool) {
    string memory clockMode = _getClockMode();
    return keccak256(abi.encodePacked(clockMode)) == keccak256(abi.encodePacked("mode=timestamp"));
  }

  /// @dev Returns the number of votes for a given token holder at a given timestamp.
  function _getPastVotes(address account, uint48 timepoint) internal view virtual returns (uint256) {}

  /// @dev Returns the total supply of the token at a given timestamp.
  function _getPastTotalSupply(uint48 timepoint) internal view virtual returns (uint256) {}

  /// @dev Returns the clock mode of the token (https://eips.ethereum.org/EIPS/eip-6372).
  function _getClockMode() internal view virtual returns (string memory) {}

  /// @dev Returns the current nonce for a given tokenholder and selector, and increments it. Used to prevent
  /// replay attacks.
  function _useNonce(address tokenholder, bytes4 selector) internal returns (uint256 nonce) {
    nonce = nonces[tokenholder][selector];
    nonces[tokenholder][selector] = LlamaUtils.uncheckedIncrement(nonce);
  }

  // -------- EIP-712 Getters --------

  /// @dev Returns the EIP-712 domain separator.
  function _getDomainHash() internal view returns (bytes32) {
    return keccak256(
      abi.encode(
        EIP712_DOMAIN_TYPEHASH, keccak256(bytes(llamaCore.name())), keccak256(bytes("1")), block.chainid, address(this)
      )
    );
  }

  /// @dev Returns the hash of the ABI-encoded EIP-712 message for the `CastApproval` domain, which can be used to
  /// recover the signer.
  function _getCastVoteTypedDataHash(
    address tokenholder,
    uint8 support,
    ActionInfo calldata actionInfo,
    string calldata reason
  ) internal returns (bytes32) {
    bytes32 castVoteHash = keccak256(
      abi.encode(
        CAST_VOTE_TYPEHASH,
        tokenholder,
        support,
        _getActionInfoHash(actionInfo),
        keccak256(bytes(reason)),
        _useNonce(tokenholder, msg.sig)
      )
    );

    return keccak256(abi.encodePacked("\x19\x01", _getDomainHash(), castVoteHash));
  }

  /// @dev Returns the hash of the ABI-encoded EIP-712 message for the `CastDisapproval` domain, which can be used to
  /// recover the signer.
  function _getCastVetoTypedDataHash(
    address tokenholder,
    uint8 support,
    ActionInfo calldata actionInfo,
    string calldata reason
  ) internal returns (bytes32) {
    bytes32 castVetoHash = keccak256(
      abi.encode(
        CAST_VETO_TYPEHASH,
        tokenholder,
        support,
        _getActionInfoHash(actionInfo),
        keccak256(bytes(reason)),
        _useNonce(tokenholder, msg.sig)
      )
    );

    return keccak256(abi.encodePacked("\x19\x01", _getDomainHash(), castVetoHash));
  }

  /// @dev Returns the hash of `actionInfo`.
  function _getActionInfoHash(ActionInfo calldata actionInfo) internal pure returns (bytes32) {
    return keccak256(
      abi.encode(
        ACTION_INFO_TYPEHASH,
        actionInfo.id,
        actionInfo.creator,
        actionInfo.creatorRole,
        address(actionInfo.strategy),
        actionInfo.target,
        actionInfo.value,
        keccak256(actionInfo.data)
      )
    );
  }
}<|MERGE_RESOLUTION|>--- conflicted
+++ resolved
@@ -357,13 +357,8 @@
         > action.creationTime + (actionInfo.strategy.approvalPeriod() * TWO_THIRDS_IN_BPS) / ONE_HUNDRED_IN_BPS
     ) revert CastingPeriodOver();
 
-<<<<<<< HEAD
-    uint256 balance = _getPastVotes(caster, _timestampToTimepoint(action.creationTime) - 1);
-    _preCastAssertions(balance, support);
-=======
     uint96 weight = LlamaUtils.toUint96(_getPastVotes(caster, _timestampToTimepoint(action.creationTime) - 1));
     _preCastAssertions(support);
->>>>>>> 92638332
 
     if (support == uint8(VoteType.Against)) casts[actionInfo.id].votesAgainst += weight;
     else if (support == uint8(VoteType.For)) casts[actionInfo.id].votesFor += weight;
@@ -388,13 +383,8 @@
         > action.minExecutionTime - (actionInfo.strategy.queuingPeriod() * ONE_THIRD_IN_BPS) / ONE_HUNDRED_IN_BPS
     ) revert CastingPeriodOver();
 
-<<<<<<< HEAD
-    uint256 balance = _getPastVotes(caster, _timestampToTimepoint(action.creationTime) - 1);
-    _preCastAssertions(balance, support);
-=======
     uint96 weight = LlamaUtils.toUint96(_getPastVotes(caster, _timestampToTimepoint(action.creationTime) - 1));
     _preCastAssertions(support);
->>>>>>> 92638332
 
     if (support == uint8(VoteType.Against)) casts[actionInfo.id].vetoesAgainst += weight;
     else if (support == uint8(VoteType.For)) casts[actionInfo.id].vetoesFor += weight;
