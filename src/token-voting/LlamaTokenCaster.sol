--- conflicted
+++ resolved
@@ -164,18 +164,10 @@
   /// @notice The core contract for this Llama instance.
   ILlamaCore public llamaCore;
 
-<<<<<<< HEAD
   QuorumCheckpoints.History internal quorumCheckpoints;
-=======
+
   /// @notice The contract that manages the timepoints for this token voting module.
   ILlamaTokenClockAdapter public clockAdapter;
-
-  /// @notice The minimum % of approvals required to submit approvals to `LlamaCore`.
-  uint256 public voteQuorumPct;
-
-  /// @notice The minimum % of disapprovals required to submit disapprovals to `LlamaCore`.
-  uint256 public vetoQuorumPct;
->>>>>>> 314ffe22
 
   /// @notice The role used by this contract to cast approvals and disapprovals.
   /// @dev This role is expected to have the ability to force approve and disapprove actions.
