// SPDX-License-Identifier: MIT
pragma solidity ^0.8.23;

import {Initializable} from "@openzeppelin/proxy/utils/Initializable.sol";
import {FixedPointMathLib} from "@solmate/utils/FixedPointMathLib.sol";

import {ILlamaCore} from "src/interfaces/ILlamaCore.sol";
import {ILlamaTokenClockAdapter} from "src/token-voting/ILlamaTokenClockAdapter.sol";
import {ActionState, VoteType} from "src/lib/Enums.sol";
import {LlamaUtils} from "src/lib/LlamaUtils.sol";
import {QuorumCheckpoints} from "src/lib/QuorumCheckpoints.sol";
import {Action, ActionInfo} from "src/lib/Structs.sol";

/// @title LlamaTokenCaster
/// @author Llama (devsdosomething@llama.xyz)
/// @notice This contract lets holders of a given governance token collectively cast an approval or
/// disapproval on created actions.
/// @dev This contract is deployed by `LlamaTokenVotingFactory`. Anyone can deploy this contract using the factory, but
/// it must hold a Policy from the specified `LlamaCore` instance to actually be able to cast on an action. This
/// contract does not verify that it holds the correct policy when voting and relies on `LlamaCore` to
/// verify that during submission.
abstract contract LlamaTokenCaster is Initializable {
  using QuorumCheckpoints for QuorumCheckpoints.History;
  // =========================
  // ======== Structs ========
  // =========================

  /// @dev Cast counts and submission data.
  struct CastData {
    uint96 votesFor; // Number of votes casted for this action.
    uint96 votesAbstain; // Number of abstentions casted for this action.
    uint96 votesAgainst; // Number of votes casted against this action.
    bool approvalSubmitted; // True if the approval was submitted to `LlamaCore, false otherwise.
    uint96 vetoesFor; // Number of vetoes casted for this action.
    uint96 vetoesAbstain; // Number of abstentions casted for this action.
    uint96 vetoesAgainst; // Number of disapprovals casted against this action.
    bool disapprovalSubmitted; // True if the disapproval has been submitted to `LlamaCore`, false otherwise.
    mapping(address tokenholder => bool) castVote; // True if tokenholder casted a vote, false otherwise.
    mapping(address tokenholder => bool) castVeto; // True if tokenholder casted a veto, false otherwise.
  }

  // ========================
  // ======== Errors ========
  // ========================

  /// @dev Thrown when a user tries to cast a vote but the action is not active.
  error ActionNotActive();

  /// @dev Thrown when a user tries to cast a veto but the action is not queued.
  error ActionNotQueued();

  /// @dev Thrown when a user tries to cast a vote but has already casted.
  error AlreadyCastedVote();

  /// @dev Thrown when a user tries to cast approval but the casts have already been submitted to `LlamaCore`.
  error AlreadySubmittedApproval();

  /// @dev Thrown when a user tries to cast a veto but has already casted.
  error AlreadyCastedVeto();

  /// @dev Thrown when a user tries to cast disapproval but the casts have already been submitted to `LlamaCore.
  error AlreadySubmittedDisapproval();

  /// @dev Thrown when a user tries to cast a vote or veto but the casting period has ended.
  error CastingPeriodOver();

  /// @dev Thrown when a user tries to cast (dis)approval but the action cannot be submitted yet.
  error CannotSubmitYet();

  /// @dev Thrown when a user tries to create an action but the clock mode is not supported.
  error ClockModeNotSupported(string clockMode);

  /// @dev Thrown when a user tries to cast a vote or veto but the against surpasses for.
  error ForDoesNotSurpassAgainst(uint256 castsFor, uint256 castsAgainst);

  /// @dev Thrown when a user tries to submit an approval but there are not enough votes.
  error InsufficientVotes(uint256 votes, uint256 threshold);

  /// @dev Thrown when an invalid `voteQuorumPct` is passed to the constructor.
  error InvalidVoteQuorumPct(uint16 voteQuorumPct);

  /// @dev Thrown when an invalid `vetoQuorumPct` is passed to the constructor.
  error InvalidVetoQuorumPct(uint16 vetoQuorumPct);

  /// @dev Thrown when an invalid `llamaCore` address is passed to the constructor.
  error InvalidLlamaCoreAddress();

  /// @dev The recovered signer does not match the expected tokenholder.
  error InvalidSignature();

  /// @dev Thrown when an invalid `token` address is passed to the constructor.
  error InvalidTokenAddress();

  /// @dev Thrown when an invalid `support` value is used when casting.
  error InvalidSupport(uint8 support);

  /// @dev Thrown when an address other than the `LlamaExecutor` tries to call a function.
  error OnlyLlamaExecutor();

  /// @dev Thrown when an invalid `role` is passed to the constructor.
  error RoleNotInitialized(uint8 role);

  /// @dev Thrown when a user tries to submit (dis)approval but the submission period has ended.
  error SubmissionPeriodOver();

  // ========================
  // ======== Events ========
  // ========================

  /// @dev Emitted when a vote is cast.
  event VoteCast(uint256 id, address indexed tokenholder, uint8 indexed support, uint256 weight, string reason);

  /// @dev Emitted when a cast approval is submitted to the `LlamaCore` contract.
  event ApprovalSubmitted(
    uint256 id, address indexed caller, uint256 weightFor, uint256 weightAgainst, uint256 weightAbstain
  );

  /// @dev Emitted when a veto is cast.
  event VetoCast(uint256 id, address indexed tokenholder, uint8 indexed support, uint256 weight, string reason);

  /// @dev Emitted when a cast disapproval is submitted to the `LlamaCore` contract.
  event DisapprovalSubmitted(
    uint256 id, address indexed caller, uint256 weightFor, uint256 weightAgainst, uint256 weightAbstain
  );

  /// @dev Emitted when the voting quorum and/or vetoing quorum is set.
  event QuorumSet(uint16 voteQuorumPct, uint16 vetoQuorumPct);

  // =================================================
  // ======== Constants and Storage Variables ========
  // =================================================

  /// @dev EIP-712 base typehash.
  bytes32 internal constant EIP712_DOMAIN_TYPEHASH =
    keccak256("EIP712Domain(string name,string version,uint256 chainId,address verifyingContract)");

  /// @notice EIP-712 castVote typehash.
  bytes32 internal constant CAST_VOTE_TYPEHASH = keccak256(
    "CastVote(address tokenHolder,uint8 support,ActionInfo actionInfo,string reason,uint256 nonce)ActionInfo(uint256 id,address creator,uint8 creatorRole,address strategy,address target,uint256 value,bytes data)"
  );

  /// @notice EIP-712 castVeto typehash.
  bytes32 internal constant CAST_VETO_TYPEHASH = keccak256(
    "CastVeto(address tokenHolder,uint8 role,ActionInfo actionInfo,string reason,uint256 nonce)ActionInfo(uint256 id,address creator,uint8 creatorRole,address strategy,address target,uint256 value,bytes data)"
  );

  /// @dev EIP-712 actionInfo typehash.
  bytes32 internal constant ACTION_INFO_TYPEHASH = keccak256(
    "ActionInfo(uint256 id,address creator,uint8 creatorRole,address strategy,address target,uint256 value,bytes data)"
  );

  /// @dev Equivalent to 100%, but in basis points.
  uint256 internal constant ONE_HUNDRED_IN_BPS = 10_000;

  /// @dev Equivalent to 1/3, but in basis points.
  uint256 internal constant ONE_THIRD_IN_BPS = 3333;

  /// @dev Equivalent to 2/3, but in basis points.
  uint256 internal constant TWO_THIRDS_IN_BPS = 6667;

  /// @notice The core contract for this Llama instance.
  ILlamaCore public llamaCore;

  QuorumCheckpoints.History internal quorumCheckpoints;

  /// @notice The contract that manages the timepoints for this token voting module.
  ILlamaTokenClockAdapter public clockAdapter;

  /// @notice The role used by this contract to cast approvals and disapprovals.
  /// @dev This role is expected to have the ability to force approve and disapprove actions.
  uint8 public role;

  /// @notice Mapping from action ID to the status of existing casts.
  mapping(uint256 actionId => CastData) public casts;

  /// @notice Mapping of tokenholders to function selectors to current nonces for EIP-712 signatures.
  /// @dev This is used to prevent replay attacks by incrementing the nonce for each operation (`createAction`,
  /// `cancelAction`, `castVote` and `castVeto`) signed by the tokenholders.
  mapping(address tokenholders => mapping(bytes4 selector => uint256 currentNonce)) public nonces;

  // ================================
  // ======== Initialization ========
  // ================================

  /// @dev This will be called by the `initialize` of the inheriting contract.
  /// @param _llamaCore The `LlamaCore` contract for this Llama instance.
  /// @param _role The role used by this contract to cast approvals and disapprovals.
  /// @param _voteQuorumPct The minimum % of votes required to submit an approval to `LlamaCore`.
  /// @param _vetoQuorumPct The minimum % of vetoes required to submit a disapproval to `LlamaCore`.
  function __initializeLlamaTokenCasterMinimalProxy(
    ILlamaCore _llamaCore,
    ILlamaTokenClockAdapter _clockAdapter,
    uint8 _role,
    uint16 _voteQuorumPct,
    uint16 _vetoQuorumPct
  ) internal {
    if (_llamaCore.actionsCount() < 0) revert InvalidLlamaCoreAddress();
    if (_role > _llamaCore.policy().numRoles()) revert RoleNotInitialized(_role);

    llamaCore = _llamaCore;
    clockAdapter = _clockAdapter;
    role = _role;
<<<<<<< HEAD
    _setQuorumPct(_voteQuorumPct, _vetoQuorumPct);
=======
    voteQuorumPct = _voteQuorumPct;
    vetoQuorumPct = _vetoQuorumPct;

    emit QuorumSet(_voteQuorumPct, _vetoQuorumPct);
>>>>>>> 516a3327
  }

  // ===========================================
  // ======== External and Public Logic ========
  // ===========================================

  // -------- Action Lifecycle Management --------

  /// @notice How tokenholders add their support of the approval of an action with a reason.
  /// @dev Use `""` for `reason` if there is no reason.
  /// @param actionInfo Data required to create an action.
  /// @param support The tokenholder's support of the approval of the action.
  ///   0 = Against
  ///   1 = For
  ///   2 = Abstain, but this is not currently supported.
  /// @param reason The reason given for the approval by the tokenholder.
  function castVote(ActionInfo calldata actionInfo, uint8 support, string calldata reason) external returns (uint96) {
    return _castVote(msg.sender, actionInfo, support, reason);
  }

  function castVoteBySig(
    address caster,
    uint8 support,
    ActionInfo calldata actionInfo,
    string calldata reason,
    uint8 v,
    bytes32 r,
    bytes32 s
  ) external returns (uint96) {
    bytes32 digest = _getCastVoteTypedDataHash(caster, support, actionInfo, reason);
    address signer = ecrecover(digest, v, r, s);
    if (signer == address(0) || signer != caster) revert InvalidSignature();
    return _castVote(signer, actionInfo, support, reason);
  }

  /// @notice How tokenholders add their support of the disapproval of an action with a reason.
  /// @dev Use `""` for `reason` if there is no reason.
  /// @param actionInfo Data required to create an action.
  /// @param support The tokenholder's support of the approval of the action.
  ///   0 = Against
  ///   1 = For
  ///   2 = Abstain, but this is not currently supported.
  /// @param reason The reason given for the approval by the tokenholder.
  function castVeto(ActionInfo calldata actionInfo, uint8 support, string calldata reason) external returns (uint96) {
    return _castVeto(msg.sender, actionInfo, support, reason);
  }

  function castVetoBySig(
    address caster,
    uint8 support,
    ActionInfo calldata actionInfo,
    string calldata reason,
    uint8 v,
    bytes32 r,
    bytes32 s
  ) external returns (uint96) {
    bytes32 digest = _getCastVetoTypedDataHash(caster, support, actionInfo, reason);
    address signer = ecrecover(digest, v, r, s);
    if (signer == address(0) || signer != caster) revert InvalidSignature();
    return _castVeto(signer, actionInfo, support, reason);
  }

  /// @notice Submits a cast approval to the `LlamaCore` contract.
  /// @param actionInfo Data required to create an action.
  /// @dev this function can be called by anyone
  function submitApproval(ActionInfo calldata actionInfo) external {
    Action memory action = llamaCore.getAction(actionInfo.id);

    actionInfo.strategy.checkIfApprovalEnabled(actionInfo, address(this), role); // Reverts if not allowed.
    if (casts[actionInfo.id].approvalSubmitted) revert AlreadySubmittedApproval();
    // check to make sure the casting period has ended
    uint256 approvalPeriod = actionInfo.strategy.approvalPeriod();
    if (block.timestamp < action.creationTime + (approvalPeriod * TWO_THIRDS_IN_BPS) / ONE_HUNDRED_IN_BPS) {
      revert CannotSubmitYet();
    }

    if (block.timestamp > action.creationTime + approvalPeriod) revert SubmissionPeriodOver();

    _isClockModeSupported(); // reverts if clock mode is not supported

    uint256 totalSupply = _getPastTotalSupply(_timestampToTimepoint(action.creationTime) - 1);
    uint96 votesFor = casts[actionInfo.id].votesFor;
    uint96 votesAgainst = casts[actionInfo.id].votesAgainst;
    uint96 votesAbstain = casts[actionInfo.id].votesAbstain;
    (uint16 voteQuorumPct,) = quorumCheckpoints.getAtProbablyRecentTimestamp(action.creationTime - 1);
    uint256 threshold = FixedPointMathLib.mulDivUp(totalSupply, voteQuorumPct, ONE_HUNDRED_IN_BPS);
    if (votesFor < threshold) revert InsufficientVotes(votesFor, threshold);
    if (votesFor <= votesAgainst) revert ForDoesNotSurpassAgainst(votesFor, votesAgainst);

    casts[actionInfo.id].approvalSubmitted = true;
    llamaCore.castApproval(role, actionInfo, "");
    emit ApprovalSubmitted(actionInfo.id, msg.sender, votesFor, votesAgainst, votesAbstain);
  }

  /// @notice Submits a cast disapproval to the `LlamaCore` contract.
  /// @param actionInfo Data required to create an action.
  /// @dev this function can be called by anyone
  function submitDisapproval(ActionInfo calldata actionInfo) external {
    Action memory action = llamaCore.getAction(actionInfo.id);

    actionInfo.strategy.checkIfDisapprovalEnabled(actionInfo, address(this), role); // Reverts if not allowed.
    if (casts[actionInfo.id].disapprovalSubmitted) revert AlreadySubmittedDisapproval();

    uint256 queuingPeriod = actionInfo.strategy.queuingPeriod();
    // check to make sure the current timestamp is within the submitDisapprovalBuffer 9period
    if (block.timestamp < action.minExecutionTime - (queuingPeriod * ONE_THIRD_IN_BPS) / ONE_HUNDRED_IN_BPS) {
      revert CannotSubmitYet();
    }
    if (block.timestamp >= action.minExecutionTime) revert SubmissionPeriodOver();

    _isClockModeSupported(); // reverts if clock mode is not supported

    uint256 totalSupply = _getPastTotalSupply(_timestampToTimepoint(action.creationTime) - 1);
    uint96 vetoesFor = casts[actionInfo.id].vetoesFor;
    uint96 vetoesAgainst = casts[actionInfo.id].vetoesAgainst;
    uint96 vetoesAbstain = casts[actionInfo.id].vetoesAbstain;
    (, uint16 vetoQuorumPct) = quorumCheckpoints.getAtProbablyRecentTimestamp(action.creationTime - 1);
    uint256 threshold = FixedPointMathLib.mulDivUp(totalSupply, vetoQuorumPct, ONE_HUNDRED_IN_BPS);
    if (vetoesFor < threshold) revert InsufficientVotes(vetoesFor, threshold);
    if (vetoesFor <= vetoesAgainst) revert ForDoesNotSurpassAgainst(vetoesFor, vetoesAgainst);

    casts[actionInfo.id].disapprovalSubmitted = true;
    llamaCore.castDisapproval(role, actionInfo, "");
    emit DisapprovalSubmitted(actionInfo.id, msg.sender, vetoesFor, vetoesAgainst, vetoesAbstain);
  }

  // -------- Instance Management --------

  /// @notice Sets the voting quorum and vetoing quorum.
  /// @param _voteQuorumPct The minimum % of votes required to submit an approval to `LlamaCore`.
  /// @param _vetoQuorumPct The minimum % of vetoes required to submit a disapproval to `LlamaCore`.
  function setQuorumPct(uint16 _voteQuorumPct, uint16 _vetoQuorumPct) external {
    if (msg.sender != llamaCore.executor()) revert OnlyLlamaExecutor();
    _setQuorumPct(_voteQuorumPct, _vetoQuorumPct);
  }

  // -------- User Nonce Management --------

  /// @notice Increments the caller's nonce for the given `selector`. This is useful for revoking
  /// signatures that have not been used yet.
  /// @param selector The function selector to increment the nonce for.
  function incrementNonce(bytes4 selector) external {
    // Safety: Can never overflow a uint256 by incrementing.
    nonces[msg.sender][selector] = LlamaUtils.uncheckedIncrement(nonces[msg.sender][selector]);
  }

  // ================================
  // ======== Internal Logic ========
  // ================================

  function _castVote(address caster, ActionInfo calldata actionInfo, uint8 support, string calldata reason)
    internal
    returns (uint96)
  {
    Action memory action = llamaCore.getAction(actionInfo.id);

    actionInfo.strategy.checkIfApprovalEnabled(actionInfo, address(this), role); // Reverts if not allowed.
    if (llamaCore.getActionState(actionInfo) != uint8(ActionState.Active)) revert ActionNotActive();
    if (casts[actionInfo.id].castVote[caster]) revert AlreadyCastedVote();
    if (
      block.timestamp
        > action.creationTime + (actionInfo.strategy.approvalPeriod() * TWO_THIRDS_IN_BPS) / ONE_HUNDRED_IN_BPS
    ) revert CastingPeriodOver();

    uint96 weight = LlamaUtils.toUint96(_getPastVotes(caster, _timestampToTimepoint(action.creationTime) - 1));
    _preCastAssertions(support);

    if (support == uint8(VoteType.Against)) casts[actionInfo.id].votesAgainst += weight;
    else if (support == uint8(VoteType.For)) casts[actionInfo.id].votesFor += weight;
    else if (support == uint8(VoteType.Abstain)) casts[actionInfo.id].votesAbstain += weight;
    casts[actionInfo.id].castVote[caster] = true;
    emit VoteCast(actionInfo.id, caster, support, weight, reason);

    return weight;
  }

  function _castVeto(address caster, ActionInfo calldata actionInfo, uint8 support, string calldata reason)
    internal
    returns (uint96)
  {
    Action memory action = llamaCore.getAction(actionInfo.id);

    actionInfo.strategy.checkIfDisapprovalEnabled(actionInfo, address(this), role); // Reverts if not allowed.
    if (llamaCore.getActionState(actionInfo) != uint8(ActionState.Queued)) revert ActionNotQueued();
    if (casts[actionInfo.id].castVeto[caster]) revert AlreadyCastedVeto();
    if (
      block.timestamp
        > action.minExecutionTime - (actionInfo.strategy.queuingPeriod() * ONE_THIRD_IN_BPS) / ONE_HUNDRED_IN_BPS
    ) revert CastingPeriodOver();

    uint96 weight = LlamaUtils.toUint96(_getPastVotes(caster, _timestampToTimepoint(action.creationTime) - 1));
    _preCastAssertions(support);

    if (support == uint8(VoteType.Against)) casts[actionInfo.id].vetoesAgainst += weight;
    else if (support == uint8(VoteType.For)) casts[actionInfo.id].vetoesFor += weight;
    else if (support == uint8(VoteType.Abstain)) casts[actionInfo.id].vetoesAbstain += weight;
    casts[actionInfo.id].castVeto[caster] = true;
    emit VetoCast(actionInfo.id, caster, support, weight, reason);

    return weight;
  }

  function _preCastAssertions(uint8 support) internal view {
    if (support > uint8(VoteType.Abstain)) revert InvalidSupport(support);

    _isClockModeSupported(); // reverts if clock mode is not supported
  }

  /// @dev Sets the voting quorum and vetoing quorum.
  function _setQuorumPct(uint16 _voteQuorumPct, uint16 _vetoQuorumPct) internal {
    if (_voteQuorumPct > ONE_HUNDRED_IN_BPS || _voteQuorumPct <= 0) revert InvalidVoteQuorumPct(_voteQuorumPct);
    if (_vetoQuorumPct > ONE_HUNDRED_IN_BPS || _vetoQuorumPct <= 0) revert InvalidVetoQuorumPct(_vetoQuorumPct);
    quorumCheckpoints.push(_voteQuorumPct, _vetoQuorumPct);
    emit QuorumSet(_voteQuorumPct, _vetoQuorumPct);
  }

  /// @dev reverts if the clock mode is not supported
  function _isClockModeSupported() internal view {
    if (!_isClockModeTimestamp()) {
      string memory clockMode = _getClockMode();
      bool supported = clockAdapter.isClockModeSupported(clockMode);
      if (!supported) revert ClockModeNotSupported(clockMode);
    }
  }

  /// @dev Returns the timestamp or timepoint depending on the clock mode.
  function _timestampToTimepoint(uint256 timestamp) internal view returns (uint48) {
    if (_isClockModeTimestamp()) return LlamaUtils.toUint48(timestamp);
    return clockAdapter.timestampToTimepoint(timestamp);
  }

  /// @dev Returns the current timepoint minus one.
  function _currentTimepointMinusOne() internal view returns (uint48) {
    if (_isClockModeTimestamp()) return LlamaUtils.toUint48(block.timestamp - 1);
    return clockAdapter.clock() - 1;
  }

  /// @dev Returns true if the clock mode is timestamp.
  function _isClockModeTimestamp() internal view returns (bool) {
    string memory clockMode = _getClockMode();
    return keccak256(abi.encodePacked(clockMode)) == keccak256(abi.encodePacked("mode=timestamp"));
  }

  /// @dev Returns the number of votes for a given token holder at a given timestamp.
  function _getPastVotes(address account, uint48 timepoint) internal view virtual returns (uint256) {}

  /// @dev Returns the total supply of the token at a given timestamp.
  function _getPastTotalSupply(uint48 timepoint) internal view virtual returns (uint256) {}

  /// @dev Returns the clock mode of the token (https://eips.ethereum.org/EIPS/eip-6372).
  function _getClockMode() internal view virtual returns (string memory) {}

  /// @dev Returns the current nonce for a given tokenholder and selector, and increments it. Used to prevent
  /// replay attacks.
  function _useNonce(address tokenholder, bytes4 selector) internal returns (uint256 nonce) {
    nonce = nonces[tokenholder][selector];
    nonces[tokenholder][selector] = LlamaUtils.uncheckedIncrement(nonce);
  }

  // -------- EIP-712 Getters --------

  /// @dev Returns the EIP-712 domain separator.
  function _getDomainHash() internal view returns (bytes32) {
    return keccak256(
      abi.encode(
        EIP712_DOMAIN_TYPEHASH, keccak256(bytes(llamaCore.name())), keccak256(bytes("1")), block.chainid, address(this)
      )
    );
  }

  /// @dev Returns the hash of the ABI-encoded EIP-712 message for the `CastApproval` domain, which can be used to
  /// recover the signer.
  function _getCastVoteTypedDataHash(
    address tokenholder,
    uint8 support,
    ActionInfo calldata actionInfo,
    string calldata reason
  ) internal returns (bytes32) {
    bytes32 castVoteHash = keccak256(
      abi.encode(
        CAST_VOTE_TYPEHASH,
        tokenholder,
        support,
        _getActionInfoHash(actionInfo),
        keccak256(bytes(reason)),
        _useNonce(tokenholder, msg.sig)
      )
    );

    return keccak256(abi.encodePacked("\x19\x01", _getDomainHash(), castVoteHash));
  }

  /// @dev Returns the hash of the ABI-encoded EIP-712 message for the `CastDisapproval` domain, which can be used to
  /// recover the signer.
  function _getCastVetoTypedDataHash(
    address tokenholder,
    uint8 support,
    ActionInfo calldata actionInfo,
    string calldata reason
  ) internal returns (bytes32) {
    bytes32 castVetoHash = keccak256(
      abi.encode(
        CAST_VETO_TYPEHASH,
        tokenholder,
        support,
        _getActionInfoHash(actionInfo),
        keccak256(bytes(reason)),
        _useNonce(tokenholder, msg.sig)
      )
    );

    return keccak256(abi.encodePacked("\x19\x01", _getDomainHash(), castVetoHash));
  }

  /// @dev Returns the hash of `actionInfo`.
  function _getActionInfoHash(ActionInfo calldata actionInfo) internal pure returns (bytes32) {
    return keccak256(
      abi.encode(
        ACTION_INFO_TYPEHASH,
        actionInfo.id,
        actionInfo.creator,
        actionInfo.creatorRole,
        address(actionInfo.strategy),
        actionInfo.target,
        actionInfo.value,
        keccak256(actionInfo.data)
      )
    );
  }
}<|MERGE_RESOLUTION|>--- conflicted
+++ resolved
@@ -200,14 +200,7 @@
     llamaCore = _llamaCore;
     clockAdapter = _clockAdapter;
     role = _role;
-<<<<<<< HEAD
     _setQuorumPct(_voteQuorumPct, _vetoQuorumPct);
-=======
-    voteQuorumPct = _voteQuorumPct;
-    vetoQuorumPct = _vetoQuorumPct;
-
-    emit QuorumSet(_voteQuorumPct, _vetoQuorumPct);
->>>>>>> 516a3327
   }
 
   // ===========================================
