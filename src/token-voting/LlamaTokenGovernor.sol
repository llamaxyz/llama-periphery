--- conflicted
+++ resolved
@@ -247,15 +247,10 @@
     uint256 _creationThreshold,
     CasterConfig memory casterConfig
   ) external initializer {
-<<<<<<< HEAD
-    if (_llamaCore.actionsCount() < 0) revert InvalidLlamaCoreAddress();
-=======
     // This call has two purposes:
     // 1. To check that _llamaCore is not the zero address (otherwise it would revert).
     // 2. By duck testing the actionsCount method we can be confident that `_llamaCore` is a `LlamaCore`contract.
     _llamaCore.actionsCount();
-    if (_role > _llamaCore.policy().numRoles()) revert RoleNotInitialized(_role);
->>>>>>> 2a527684
 
     llamaCore = _llamaCore;
     tokenAdapter = _tokenAdapter;
