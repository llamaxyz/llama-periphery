// SPDX-License-Identifier: MIT
pragma solidity ^0.8.23;

import {Initializable} from "@openzeppelin/proxy/utils/Initializable.sol";
import {FixedPointMathLib} from "@solmate/utils/FixedPointMathLib.sol";

import {ILlamaCore} from "src/interfaces/ILlamaCore.sol";
import {ILlamaStrategy} from "src/interfaces/ILlamaStrategy.sol";
import {ILlamaTokenAdapter} from "src/token-voting/interfaces/ILlamaTokenAdapter.sol";
import {ActionState, VoteType} from "src/lib/Enums.sol";
import {Action, ActionInfo, CasterConfig} from "src/lib/Structs.sol";
import {LlamaUtils} from "src/lib/LlamaUtils.sol";
import {PeriodPctCheckpoints} from "src/lib/PeriodPctCheckpoints.sol";
import {QuorumCheckpoints} from "src/lib/QuorumCheckpoints.sol";

/// @title LlamaTokenGovernor
/// @author Llama (devsdosomething@llama.xyz)
/// @notice This contract lets holders of a given governance token create actions if they have a
/// sufficient token balance and collectively cast an approval or disapproval on created actions.
/// @dev This contract is deployed by `LlamaTokenVotingFactory`. Anyone can deploy this contract using the factory, but
/// it must hold a Policy from the specified `LlamaCore` instance to actually be able to create and cast on an action.
contract LlamaTokenGovernor is Initializable {
  using PeriodPctCheckpoints for PeriodPctCheckpoints.History;
  using QuorumCheckpoints for QuorumCheckpoints.History;
  // =========================
  // ======== Structs ========
  // =========================

  /// @dev Cast counts and submission data.
  struct CastData {
    uint128 votesFor; // Number of votes casted for this action.
    uint128 votesAbstain; // Number of abstentions casted for this action.
    uint128 votesAgainst; // Number of votes casted against this action.
    uint128 vetoesFor; // Number of vetoes casted for this action.
    uint128 vetoesAbstain; // Number of abstentions casted for this action.
    uint128 vetoesAgainst; // Number of disapprovals casted against this action.
    mapping(address tokenholder => bool) castVote; // True if tokenholder casted a vote, false otherwise.
    mapping(address tokenholder => bool) castVeto; // True if tokenholder casted a veto, false otherwise.
  }

  // ======================================
  // ======== Errors and Modifiers ========
  // ======================================

  /// @dev Thrown when a user tries to submit (dis)approval but the casting period has not ended.
  error CastingPeriodNotOver();

  /// @dev Thrown when a user tries to cast a vote or veto but the casting period has ended.
  error CastingPeriodOver();

  /// @dev Thrown when a user tries to cast a vote or veto but the delay period has not ended.
  error DelayPeriodNotOver();

  /// @dev Token holders can only cast once.
  error DuplicateCast();

  /// @dev Thrown when a user tries to cast a vote or veto but the against surpasses for.
  error ForDoesNotSurpassAgainst(uint256 castsFor, uint256 castsAgainst);

  /// @dev Thrown when a user tries to create an action but does not have enough tokens.
  error InsufficientBalance(uint256 balance);

  /// @dev Thrown when a user tries to submit a disapproval but there are not enough for vetoes.
  error InsufficientVetoes(uint256 vetoes, uint256 threshold);

  /// @dev Thrown when a user tries to submit an approval but there are not enough for votes.
  error InsufficientVotes(uint256 votes, uint256 threshold);

  /// @dev The action is not in the expected state.
  /// @param current The current state of the action.
  error InvalidActionState(ActionState current);

  /// @dev Thrown when an invalid `creationThreshold` is passed to the constructor.
  error InvalidCreationThreshold();

  /// @dev The indices would result in `Panic: Index Out of Bounds`.
  /// @dev Thrown when the `end` index is greater than array length or when the `start` index is greater than the `end`
  /// index.
  error InvalidIndices();

  /// @dev Thrown when an invalid `llamaCore` address is passed to the constructor.
  error InvalidLlamaCoreAddress();

  /// @dev Thrown when an invalid `delayPeriodPct` and `castingPeriodPct` are set.
  error InvalidPeriodPcts(uint16 delayPeriodPct, uint16 castingPeriodPct);

  /// @dev This token caster contract does not have the defined role at action creation time.
  error InvalidPolicyholder();

  /// @dev The recovered signer does not match the expected tokenholder.
  error InvalidSignature();

  /// @dev Thrown when an invalid `support` value is used when casting.
  error InvalidSupport(uint8 support);

  /// @dev Thrown when a `token` with an invalid totaly supply is passed to the constructor.
  error InvalidTotalSupply();

  /// @dev Thrown when an invalid `vetoQuorumPct` is passed to the constructor.
  error InvalidVetoQuorumPct(uint16 vetoQuorumPct);

  /// @dev Thrown when an invalid `voteQuorumPct` is passed to the constructor.
  error InvalidVoteQuorumPct(uint16 voteQuorumPct);

  /// @dev Thrown when a user tries to cancel an action but they are not the action creator.
  error OnlyActionCreator();

  /// @dev Thrown when an address other than the `LlamaExecutor` tries to call a function.
  error OnlyLlamaExecutor();

  /// @dev Thrown when a user tries to submit (dis)approval but the submission period has ended.
  error SubmissionPeriodOver();

  /// @dev Checks that the caller is the Llama Executor and reverts if not.
  modifier onlyLlama() {
    if (msg.sender != address(llamaCore.executor())) revert OnlyLlamaExecutor();
    _;
  }

  // ========================
  // ======== Events ========
  // ========================

  /// @dev Emitted when an action is canceled.
  event ActionCanceled(uint256 id, address indexed creator);

  /// @dev Emitted when an action is created.
  event ActionCreated(uint256 id, address indexed creator);

  /// @dev Emitted when the default number of tokens required to create an action is changed.
  event ActionThresholdSet(uint256 newThreshold);

  /// @dev Emitted when a cast approval is submitted to the `LlamaCore` contract.
  event ApprovalSubmitted(
    uint256 id,
    address indexed caller,
    uint8 indexed role,
    uint256 weightFor,
    uint256 weightAgainst,
    uint256 weightAbstain
  );

  /// @dev Emitted when a cast disapproval is submitted to the `LlamaCore` contract.
  event DisapprovalSubmitted(
    uint256 id,
    address indexed caller,
    uint8 indexed role,
    uint256 weightFor,
    uint256 weightAgainst,
    uint256 weightAbstain
  );

  /// @dev Emitted when the delay and casting period percentages are set.
  event PeriodPctSet(uint16 delayPeriodPct, uint16 castingPeriodPct);

  /// @dev Emitted when the voting quorum and/or vetoing quorum is set.
  event QuorumPctSet(uint16 voteQuorumPct, uint16 vetoQuorumPct);

  /// @dev Emitted when a veto is cast.
  event VetoCast(uint256 id, address indexed tokenholder, uint8 indexed support, uint256 weight, string reason);

  /// @dev Emitted when a vote is cast.
  event VoteCast(uint256 id, address indexed tokenholder, uint8 indexed support, uint256 weight, string reason);

  // =================================================
  // ======== Constants and Storage Variables ========
  // =================================================

  /// @dev EIP-712 base typehash.
  bytes32 internal constant EIP712_DOMAIN_TYPEHASH =
    keccak256("EIP712Domain(string name,string version,uint256 chainId,address verifyingContract)");

  /// @dev EIP-712 createAction typehash.
  bytes32 internal constant CREATE_ACTION_TYPEHASH = keccak256(
    "CreateAction(address tokenHolder,uint8 role,address strategy,address target,uint256 value,bytes data,string description,uint256 nonce)"
  );

  /// @dev EIP-712 cancelAction typehash.
  bytes32 internal constant CANCEL_ACTION_TYPEHASH = keccak256(
    "CancelAction(address tokenHolder,ActionInfo actionInfo,uint256 nonce)ActionInfo(uint256 id,address creator,uint8 creatorRole,address strategy,address target,uint256 value,bytes data)"
  );

  /// @notice EIP-712 castVote typehash.
  bytes32 internal constant CAST_VOTE_TYPEHASH = keccak256(
    "CastVote(address tokenHolder,uint8 role,ActionInfo actionInfo,uint8 support,string reason,uint256 nonce)ActionInfo(uint256 id,address creator,uint8 creatorRole,address strategy,address target,uint256 value,bytes data)"
  );

  /// @notice EIP-712 castVeto typehash.
  bytes32 internal constant CAST_VETO_TYPEHASH = keccak256(
    "CastVeto(address tokenHolder,uint8 role,ActionInfo actionInfo,uint8 support,string reason,uint256 nonce)ActionInfo(uint256 id,address creator,uint8 creatorRole,address strategy,address target,uint256 value,bytes data)"
  );

  /// @dev EIP-712 actionInfo typehash.
  bytes32 internal constant ACTION_INFO_TYPEHASH = keccak256(
    "ActionInfo(uint256 id,address creator,uint8 creatorRole,address strategy,address target,uint256 value,bytes data)"
  );

  /// @dev Equivalent to 100%, but in basis points.
  uint256 internal constant ONE_HUNDRED_IN_BPS = 10_000;

  /// @notice The core contract for this Llama instance.
  ILlamaCore public llamaCore;

  /// @notice The contract that manages the timepoints for this token voting module.
  ILlamaTokenAdapter public tokenAdapter;

  /// @notice The number of tokens required to create an action.
  uint256 public creationThreshold;

  /// @dev The quorum checkpoints for this token voting module.
  QuorumCheckpoints.History internal quorumCheckpoints;

  /// @dev The period pct checkpoints for this token voting module.
  PeriodPctCheckpoints.History internal periodPctsCheckpoint;

  /// @notice The address of the tokenholder that created the action.
  mapping(uint256 => address) public actionCreators;

  /// @notice Mapping from action ID to the status of existing casts.
  mapping(uint256 actionId => CastData) public casts;

  /// @notice Mapping of tokenholders to function selectors to current nonces for EIP-712 signatures.
  /// @dev This is used to prevent replay attacks by incrementing the nonce for each operation (`castVote`,
  /// `createAction`, `cancelAction`, and `castVeto`) signed by the tokenholders.
  mapping(address tokenholders => mapping(bytes4 selector => uint256 currentNonce)) public nonces;

  // ================================
  // ======== Initialization ========
  // ================================

  /// @dev This contract is deployed as a minimal proxy from the factory's `deploy` function. The
  /// `_disableInitializers` locks the implementation (logic) contract, preventing any future initialization of it.
  constructor() {
    _disableInitializers();
  }

  /// @notice Initializes a new `LlamaTokenGovernor clone.
  /// @dev This function is called by the `deploy` function in the `LlamaTokenVotingFactory` contract.
  /// The `initializer` modifier ensures that this function can be invoked at most once.
  /// @param _llamaCore The `LlamaCore` contract for this Llama instance.
  /// @param _tokenAdapter The token adapter that manages the clock, timepoints, past votes and past supply for this
  /// token voting module.
  /// @param _creationThreshold The default number of tokens required to create an action. This must
  /// be in the same decimals as the token. For example, if the token has 18 decimals and you want a
  /// creation threshold of 1000 tokens, pass in 1000e18.
  /// @param casterConfig Contains the quorum and period pct values to initialize the contract with.
  function initialize(
    ILlamaCore _llamaCore,
    ILlamaTokenAdapter _tokenAdapter,
    uint256 _creationThreshold,
    CasterConfig memory casterConfig
  ) external initializer {
    // This call has two purposes:
    // 1. To check that _llamaCore is not the zero address (otherwise it would revert).
    // 2. By duck testing the actionsCount method we can be confident that `_llamaCore` is a `LlamaCore`contract.
    _llamaCore.actionsCount();

    llamaCore = _llamaCore;
    tokenAdapter = _tokenAdapter;
    _setActionThreshold(_creationThreshold);
    _setQuorumPct(casterConfig.voteQuorumPct, casterConfig.vetoQuorumPct);
    _setPeriodPct(casterConfig.delayPeriodPct, casterConfig.castingPeriodPct);
  }

  // ===========================================
  // ======== External and Public Logic ========
  // ===========================================

  // -------- Action Creation Lifecycle Management --------

  /// @notice Creates an action.
  /// @dev Use `""` for `description` if there is no description.
  /// @param role The role that will be used to determine the permission ID of the Token Governor.
  /// @param strategy The strategy contract that will determine how the action is executed.
  /// @param target The contract called when the action is executed.
  /// @param value The value in wei to be sent when the action is executed.
  /// @param data Data to be called on the target when the action is executed.
  /// @param description A human readable description of the action and the changes it will enact.
  /// @return actionId Action ID of the newly created action.
  function createAction(
    uint8 role,
    ILlamaStrategy strategy,
    address target,
    uint256 value,
    bytes calldata data,
    string calldata description
  ) external returns (uint256 actionId) {
    return _createAction(msg.sender, role, strategy, target, value, data, description);
  }

  /// @notice Creates an action via an off-chain signature. The creator needs to have sufficient token balance that is
  /// greater than or equal to the creation threshold.
  /// @dev Use `""` for `description` if there is no description.
  /// @param tokenHolder The tokenHolder that signed the message.
  /// @param role The role that will be used to determine the permission ID of the Token Governor.
  /// @param strategy The strategy contract that will determine how the action is executed.
  /// @param target The contract called when the action is executed.
  /// @param value The value in wei to be sent when the action is executed.
  /// @param data Data to be called on the target when the action is executed.
  /// @param description A human readable description of the action and the changes it will enact.
  /// @param v ECDSA signature component: Parity of the `y` coordinate of point `R`
  /// @param r ECDSA signature component: x-coordinate of `R`
  /// @param s ECDSA signature component: `s` value of the signature
  /// @return actionId Action ID of the newly created action.
  function createActionBySig(
    address tokenHolder,
    uint8 role,
    ILlamaStrategy strategy,
    address target,
    uint256 value,
    bytes calldata data,
    string memory description,
    uint8 v,
    bytes32 r,
    bytes32 s
  ) external returns (uint256 actionId) {
    bytes32 digest = _getCreateActionTypedDataHash(tokenHolder, role, strategy, target, value, data, description);
    address signer = ecrecover(digest, v, r, s);
    if (signer == address(0) || signer != tokenHolder) revert InvalidSignature();
    actionId = _createAction(signer, role, strategy, target, value, data, description);
  }

  /// @notice Cancels an action.
  /// @param actionInfo The action to cancel.
  /// @dev Relies on the validation checks in `LlamaCore.cancelAction()`.
  function cancelAction(ActionInfo calldata actionInfo) external {
    _cancelAction(msg.sender, actionInfo);
  }

  /// @notice Cancels an action by its `actionInfo` struct via an off-chain signature.
  /// @dev Rules for cancelation are defined by the strategy.
  /// @param policyholder The policyholder that signed the message.
  /// @param actionInfo Data required to create an action.
  /// @param v ECDSA signature component: Parity of the `y` coordinate of point `R`
  /// @param r ECDSA signature component: x-coordinate of `R`
  /// @param s ECDSA signature component: `s` value of the signature
  function cancelActionBySig(address policyholder, ActionInfo calldata actionInfo, uint8 v, bytes32 r, bytes32 s)
    external
  {
    bytes32 digest = _getCancelActionTypedDataHash(policyholder, actionInfo);
    address signer = ecrecover(digest, v, r, s);
    if (signer == address(0) || signer != policyholder) revert InvalidSignature();
    _cancelAction(signer, actionInfo);
  }

  // -------- Action Casting Lifecycle Management --------

  /// @notice How tokenholders add their support of the approval of an action with a reason.
  /// @dev Use `""` for `reason` if there is no reason.
  /// @param role This needs to be a role that the token governor can use to successfully cast an approval on the
  /// action, but it does not need to be the role that will be used by `submitApproval`. This allows `castVote` to check
  /// that the token governor can successfully cast an approval for the action provided, without calculating which role
  /// will be used on every `castVote` call.
  /// @param actionInfo Data required to create an action.
  /// @param support The tokenholder's support of the approval of the action.
  ///   0 = Against
  ///   1 = For
  ///   2 = Abstain
  /// @param reason The reason given for the approval by the tokenholder.
  /// @return The weight of the cast.
  function castVote(uint8 role, ActionInfo calldata actionInfo, uint8 support, string calldata reason)
    external
    returns (uint128)
  {
    return _castVote(msg.sender, role, actionInfo, support, reason);
  }

  /// @notice How tokenholders add their support of the approval of an action with a reason via an off-chain
  /// signature.
  /// @dev Use `""` for `reason` if there is no reason.
  /// @param caster The tokenholder that signed the message.
  /// @param role This needs to be a role that the token governor can use to successfully cast an approval on the
  /// action, but it does not need to be the role that will be used by `submitApproval`. This allows `castVote` to check
  /// that the token governor can successfully cast an approval for the action provided, without calculating which role
  /// will be used on every `castVote` call.
  /// @param actionInfo Data required to create an action.
  /// @param support The tokenholder's support of the approval of the action.
  ///   0 = Against
  ///   1 = For
  ///   2 = Abstain
  /// @param reason The reason given for the approval by the tokenholder.
  /// @param v ECDSA signature component: Parity of the `y` coordinate of point `R`
  /// @param r ECDSA signature component: x-coordinate of `R`
  /// @param s ECDSA signature component: `s` value of the signature
  /// @return The weight of the cast.
  function castVoteBySig(
    address caster,
    uint8 role,
    ActionInfo calldata actionInfo,
    uint8 support,
    string calldata reason,
    uint8 v,
    bytes32 r,
    bytes32 s
  ) external returns (uint128) {
    bytes32 digest = _getCastVoteTypedDataHash(caster, role, actionInfo, support, reason);
    address signer = ecrecover(digest, v, r, s);
    if (signer == address(0) || signer != caster) revert InvalidSignature();
    return _castVote(signer, role, actionInfo, support, reason);
  }

  /// @notice How tokenholders add their support of the disapproval of an action with a reason.
  /// @dev Use `""` for `reason` if there is no reason.
  /// @param role This needs to be a role that the token governor can use to successfully cast a disapproval on the
  /// action, but it does not need to be the role that will be used by `submitDisapproval`. This allows `castVeto` to
  /// check that the token governor can successfully cast a disapproval for the action provided, without calculating
  /// which role will be used on every `castVeto` call.
  /// @param actionInfo Data required to create an action.
  /// @param support The tokenholder's support of the approval of the action.
  ///   0 = Against
  ///   1 = For
  ///   2 = Abstain
  /// @param reason The reason given for the approval by the tokenholder.
  /// @return The weight of the cast.
  function castVeto(uint8 role, ActionInfo calldata actionInfo, uint8 support, string calldata reason)
    external
    returns (uint128)
  {
    return _castVeto(msg.sender, role, actionInfo, support, reason);
  }

  /// @notice How tokenholders add their support of the disapproval of an action with a reason via an off-chain
  /// signature.
  /// @dev Use `""` for `reason` if there is no reason.
  /// @param caster The tokenholder that signed the message.
  /// @param role This needs to be a role that the token governor can use to successfully cast a disapproval on the
  /// action, but it does not need to be the role that will be used by `submitDisapproval`. This allows `castVeto` to
  /// check that the token governor can successfully cast a disapproval for the action provided, without calculating
  /// which role will be used on every `castVeto` call.
  /// @param actionInfo Data required to create an action.
  /// @param support The tokenholder's support of the approval of the action.
  ///   0 = Against
  ///   1 = For
  ///   2 = Abstain
  /// @param reason The reason given for the approval by the tokenholder.
  /// @param v ECDSA signature component: Parity of the `y` coordinate of point `R`
  /// @param r ECDSA signature component: x-coordinate of `R`
  /// @param s ECDSA signature component: `s` value of the signature
  /// @return The weight of the cast.
  function castVetoBySig(
    address caster,
    uint8 role,
    ActionInfo calldata actionInfo,
    uint8 support,
    string calldata reason,
    uint8 v,
    bytes32 r,
    bytes32 s
  ) external returns (uint128) {
    bytes32 digest = _getCastVetoTypedDataHash(caster, role, actionInfo, support, reason);
    address signer = ecrecover(digest, v, r, s);
    if (signer == address(0) || signer != caster) revert InvalidSignature();
    return _castVeto(signer, role, actionInfo, support, reason);
  }

  /// @notice Submits a cast approval to the `LlamaCore` contract.
  /// @param actionInfo Data required to create an action.
  /// @dev This function can be called by anyone.
  function submitApproval(ActionInfo calldata actionInfo) external {
    Action memory action = llamaCore.getAction(actionInfo.id);
    uint256 checkpointTime = action.creationTime - 1;

    // Reverts if clock or CLOCK_MODE() has changed
    tokenAdapter.checkIfInconsistentClock();

    uint256 delayPeriodEndTime;
    uint256 castingPeriodEndTime;
    // Scoping to prevent stack too deep errors.
    {
      // Checks to ensure it's the submission period.
      (uint16 delayPeriodPct, uint16 castingPeriodPct) =
        periodPctsCheckpoint.getAtProbablyRecentTimestamp(checkpointTime);
      uint256 approvalPeriod = actionInfo.strategy.approvalPeriod();
      unchecked {
        delayPeriodEndTime = action.creationTime + ((approvalPeriod * delayPeriodPct) / ONE_HUNDRED_IN_BPS);
        castingPeriodEndTime = delayPeriodEndTime + ((approvalPeriod * castingPeriodPct) / ONE_HUNDRED_IN_BPS);
      }
      if (block.timestamp <= castingPeriodEndTime) revert CastingPeriodNotOver();
      // Doing (action.creationTime + approvalPeriod) vs
      // (castingPeriodEndTime + ((approvalPeriod * (ONE_HUNDRED_IN_BPS - delayPeriodPct - castingPeriodPct))
      // / ONE_HUNDRED_IN_BPS)) to prevent any off-by-one errors due to precision loss.
      // Llama approval period is inclusive of approval end time.
      if (block.timestamp > action.creationTime + approvalPeriod) revert SubmissionPeriodOver();
    }

    CastData storage castData = casts[actionInfo.id];

    uint256 totalSupply = tokenAdapter.getPastTotalSupply(tokenAdapter.timestampToTimepoint(delayPeriodEndTime));
    uint128 votesFor = castData.votesFor;
    uint128 votesAgainst = castData.votesAgainst;
    uint128 votesAbstain = castData.votesAbstain;
    (uint16 voteQuorumPct,) = quorumCheckpoints.getAtProbablyRecentTimestamp(checkpointTime);
    uint256 threshold = FixedPointMathLib.mulDivUp(totalSupply, voteQuorumPct, ONE_HUNDRED_IN_BPS);
    if (votesFor < threshold) revert InsufficientVotes(votesFor, threshold);
    if (votesFor <= votesAgainst) revert ForDoesNotSurpassAgainst(votesFor, votesAgainst);

    uint8 governorRole = _determineGovernorRole(actionInfo.strategy, true);
    llamaCore.castApproval(governorRole, actionInfo, "");
    emit ApprovalSubmitted(actionInfo.id, msg.sender, governorRole, votesFor, votesAgainst, votesAbstain);
  }

  /// @notice Submits a cast disapproval to the `LlamaCore` contract.
  /// @param actionInfo Data required to create an action.
  /// @dev This function can be called by anyone.
  function submitDisapproval(ActionInfo calldata actionInfo) external {
    Action memory action = llamaCore.getAction(actionInfo.id);
    uint256 checkpointTime = action.creationTime - 1;

    // Reverts if clock or CLOCK_MODE() has changed
    tokenAdapter.checkIfInconsistentClock();

    uint256 delayPeriodEndTime;
    uint256 castingPeriodEndTime;
    // Scoping to prevent stack too deep errors.
    {
      // Checks to ensure it's the submission period.
      (uint16 delayPeriodPct, uint16 castingPeriodPct) =
        periodPctsCheckpoint.getAtProbablyRecentTimestamp(checkpointTime);
      uint256 queuingPeriod = actionInfo.strategy.queuingPeriod();
      unchecked {
        delayPeriodEndTime =
          (action.minExecutionTime - queuingPeriod) + ((queuingPeriod * delayPeriodPct) / ONE_HUNDRED_IN_BPS);
        castingPeriodEndTime = delayPeriodEndTime + ((queuingPeriod * castingPeriodPct) / ONE_HUNDRED_IN_BPS);
      }
      // Using castingPeriodEndTime vs
      // (action.minExecutionTime - ((queuingPeriod *
      // (ONE_HUNDRED_IN_BPS - delayPeriodPct - castingPeriodPct)) / (ONE_HUNDRED_IN_BPS))
      // to prevent any off-by-one errors due to precision loss.
      if (block.timestamp <= castingPeriodEndTime) revert CastingPeriodNotOver();
      // Llama disapproval period is exclusive of min execution time.
      if (block.timestamp >= action.minExecutionTime) revert SubmissionPeriodOver();
    }

    CastData storage castData = casts[actionInfo.id];

    uint256 totalSupply = tokenAdapter.getPastTotalSupply(tokenAdapter.timestampToTimepoint(delayPeriodEndTime));
    uint128 vetoesFor = castData.vetoesFor;
    uint128 vetoesAgainst = castData.vetoesAgainst;
    uint128 vetoesAbstain = castData.vetoesAbstain;
    (, uint16 vetoQuorumPct) = quorumCheckpoints.getAtProbablyRecentTimestamp(checkpointTime);
    uint256 threshold = FixedPointMathLib.mulDivUp(totalSupply, vetoQuorumPct, ONE_HUNDRED_IN_BPS);
    if (vetoesFor < threshold) revert InsufficientVetoes(vetoesFor, threshold);
    if (vetoesFor <= vetoesAgainst) revert ForDoesNotSurpassAgainst(vetoesFor, vetoesAgainst);

    uint8 governorRole = _determineGovernorRole(actionInfo.strategy, false);
    llamaCore.castDisapproval(governorRole, actionInfo, "");
    emit DisapprovalSubmitted(actionInfo.id, msg.sender, governorRole, vetoesFor, vetoesAgainst, vetoesAbstain);
  }

  // -------- Instance Management --------

  /// @notice Sets the default number of tokens required to create an action.
  /// @param _creationThreshold The number of tokens required to create an action.
  /// @dev This must be in the same decimals as the token.
  function setActionThreshold(uint256 _creationThreshold) external onlyLlama {
    _setActionThreshold(_creationThreshold);
  }

  /// @notice Sets the vote quorum and veto quorum for submitting a (dis)approval to `LlamaCore`.
  /// @param _voteQuorumPct The minimum % of total supply that must be casted as `For` votes.
  /// @param _vetoQuorumPct The minimum % of total supply that must be casted as `For` vetoes.
  function setQuorumPct(uint16 _voteQuorumPct, uint16 _vetoQuorumPct) external onlyLlama {
    _setQuorumPct(_voteQuorumPct, _vetoQuorumPct);
  }

  /// @notice Sets the delay period and casting period.
  /// @dev The submission period is inherently equal to `ONE_HUNDRED_IN_BPS - delayPeriodPct - castingPeriodPct`
  /// @param _delayPeriodPct The % of the total approval or queuing period used as a delay.
  /// @param _castingPeriodPct The % of the total approval or queuing period used to cast votes or vetoes.
  function setPeriodPct(uint16 _delayPeriodPct, uint16 _castingPeriodPct) external onlyLlama {
    _setPeriodPct(_delayPeriodPct, _castingPeriodPct);
  }

  // -------- User Nonce Management --------

  /// @notice Increments the caller's nonce for the given `selector`. This is useful for revoking
  /// signatures that have not been used yet.
  /// @param selector The function selector to increment the nonce for.
  function incrementNonce(bytes4 selector) external {
    // Safety: Can never overflow a uint256 by incrementing.
    nonces[msg.sender][selector] = LlamaUtils.uncheckedIncrement(nonces[msg.sender][selector]);
  }

  // -------- Getters --------

  /// @notice Returns if a token holder has cast (vote or veto) yet for a given action.
  /// @param actionId ID of the action.
  /// @param tokenholder The tokenholder to check.
  /// @param isVote `true` if checking for a vote, `false` if checking for a veto.
  function hasTokenHolderCast(uint256 actionId, address tokenholder, bool isVote) external view returns (bool) {
    if (isVote) return casts[actionId].castVote[tokenholder];
    else return casts[actionId].castVeto[tokenholder];
  }

  /// @notice Returns the current voting quorum and vetoing quorum.
  /// @return The current voting quorum and vetoing quorum.
  function getQuorum() external view returns (uint16, uint16) {
    return quorumCheckpoints.latest();
  }

  /// @notice Returns the voting quorum and vetoing quorum at a given timestamp.
  /// @param timestamp The timestamp to get the quorums at.
  /// @return The voting quorum and vetoing quorum at a given timestamp.
  function getPastQuorum(uint256 timestamp) external view returns (uint16, uint16) {
    return quorumCheckpoints.getAtProbablyRecentTimestamp(timestamp);
  }

  /// @notice Returns all quorum checkpoints.
  /// @return All quorum checkpoints.
  function getQuorumCheckpoints() external view returns (QuorumCheckpoints.History memory) {
    return quorumCheckpoints;
  }

  /// @notice Returns the quorum checkpoints array from a given set of indices.
  /// @param start Start index of the checkpoints to get from their checkpoint history array. This index is inclusive.
  /// @param end End index of the checkpoints to get from their checkpoint history array. This index is exclusive.
  /// @return The quorum checkpoints array from a given set of indices.
  function getQuorumCheckpoints(uint256 start, uint256 end) external view returns (QuorumCheckpoints.History memory) {
    if (start > end) revert InvalidIndices();
    uint256 checkpointsLength = quorumCheckpoints._checkpoints.length;
    if (end > checkpointsLength) revert InvalidIndices();

    uint256 sliceLength = end - start;
    QuorumCheckpoints.Checkpoint[] memory checkpoints = new QuorumCheckpoints.Checkpoint[](sliceLength);
    for (uint256 i = start; i < end; i = LlamaUtils.uncheckedIncrement(i)) {
      checkpoints[i - start] = quorumCheckpoints._checkpoints[i];
    }
    return QuorumCheckpoints.History(checkpoints);
  }

<<<<<<< HEAD
  /// @notice Returns the current delay and casting periods.
  function getPeriodPcts() external view returns (uint16, uint16) {
    return periodPctsCheckpoint.latest();
  }

  /// @notice Returns the delay and casting periods at a given timestamp.
  function getPastPeriodPcts(uint256 timestamp) external view returns (uint16, uint16) {
=======
  /// @notice Returns the current delay, casting and submission period ratio.
  /// @return The current delay, casting and submission period ratio.
  function getPeriodPcts() external view returns (uint16, uint16, uint16) {
    return periodPctsCheckpoint.latest();
  }

  /// @notice Returns the delay, casting and submission period ratio at a given timestamp.
  /// @param timestamp The timestamp to get the period pcts at.
  /// @return The delay, casting and submission period ratio at a given timestamp.
  function getPastPeriodPcts(uint256 timestamp) external view returns (uint16, uint16, uint16) {
>>>>>>> ea813f1a
    return periodPctsCheckpoint.getAtProbablyRecentTimestamp(timestamp);
  }

  /// @notice Returns all period pct checkpoints.
  /// @return All period pct checkpoints.
  function getPeriodPctCheckpoints() external view returns (PeriodPctCheckpoints.History memory) {
    return periodPctsCheckpoint;
  }

  /// @notice Returns the period pct checkpoints array from a given set of indices.
  /// @param start Start index of the checkpoints to get from their checkpoint history array. This index is inclusive.
  /// @param end End index of the checkpoints to get from their checkpoint history array. This index is exclusive.
  /// @return The period pct checkpoints array from a given set of indices.
  function getPeriodPctCheckpoints(uint256 start, uint256 end)
    external
    view
    returns (PeriodPctCheckpoints.History memory)
  {
    if (start > end) revert InvalidIndices();
    uint256 checkpointsLength = periodPctsCheckpoint._checkpoints.length;
    if (end > checkpointsLength) revert InvalidIndices();

    uint256 sliceLength = end - start;
    PeriodPctCheckpoints.Checkpoint[] memory checkpoints = new PeriodPctCheckpoints.Checkpoint[](sliceLength);
    for (uint256 i = start; i < end; i = LlamaUtils.uncheckedIncrement(i)) {
      checkpoints[i - start] = periodPctsCheckpoint._checkpoints[i];
    }
    return PeriodPctCheckpoints.History(checkpoints);
  }

  // ================================
  // ======== Internal Logic ========
  // ================================

  // -------- Action Creation Internal Functions --------

  /// @dev Creates an action. The creator needs to have sufficient token balance.
  function _createAction(
    address tokenHolder,
    uint8 role,
    ILlamaStrategy strategy,
    address target,
    uint256 value,
    bytes calldata data,
    string memory description
  ) internal returns (uint256 actionId) {
    // Reverts if clock or CLOCK_MODE() has changed
    tokenAdapter.checkIfInconsistentClock();

    uint256 balance = tokenAdapter.getPastVotes(tokenHolder, tokenAdapter.clock() - 1);
    if (balance < creationThreshold) revert InsufficientBalance(balance);

    actionId = llamaCore.createAction(role, strategy, target, value, data, description);
    actionCreators[actionId] = tokenHolder;
    emit ActionCreated(actionId, tokenHolder);
  }

  /// @dev Cancels an action by its `actionInfo` struct. Only the action creator can cancel.
  function _cancelAction(address creator, ActionInfo calldata actionInfo) internal {
    if (creator != actionCreators[actionInfo.id]) revert OnlyActionCreator();
    llamaCore.cancelAction(actionInfo);
    emit ActionCanceled(actionInfo.id, creator);
  }

  // -------- Action Casting Internal Functions --------

  /// @dev How token holders add their support of the approval of an action with a reason.
  function _castVote(address caster, uint8 role, ActionInfo calldata actionInfo, uint8 support, string calldata reason)
    internal
    returns (uint128)
  {
    Action memory action = llamaCore.getAction(actionInfo.id);
    uint256 checkpointTime = action.creationTime - 1;

    CastData storage castData = casts[actionInfo.id];

    actionInfo.strategy.checkIfApprovalEnabled(actionInfo, address(this), role); // Reverts if not allowed.
    if (castData.castVote[caster]) revert DuplicateCast();
    _preCastAssertions(actionInfo, role, support, ActionState.Active, checkpointTime);

    uint256 delayPeriodEndTime;
    uint256 castingPeriodEndTime;
    // Scoping to prevent stack too deep errors.
    {
      // Checks to ensure it's the casting period.
      (uint16 delayPeriodPct, uint16 castingPeriodPct) =
        periodPctsCheckpoint.getAtProbablyRecentTimestamp(checkpointTime);
      uint256 approvalPeriod = actionInfo.strategy.approvalPeriod();
      unchecked {
        delayPeriodEndTime = action.creationTime + ((approvalPeriod * delayPeriodPct) / ONE_HUNDRED_IN_BPS);
        castingPeriodEndTime = delayPeriodEndTime + ((approvalPeriod * castingPeriodPct) / ONE_HUNDRED_IN_BPS);
      }
      if (block.timestamp <= delayPeriodEndTime) revert DelayPeriodNotOver();
      if (block.timestamp > castingPeriodEndTime) revert CastingPeriodOver();
    }

    uint128 weight =
      LlamaUtils.toUint128(tokenAdapter.getPastVotes(caster, tokenAdapter.timestampToTimepoint(delayPeriodEndTime)));

    if (support == uint8(VoteType.Against)) castData.votesAgainst = _newCastCount(castData.votesAgainst, weight);
    else if (support == uint8(VoteType.For)) castData.votesFor = _newCastCount(castData.votesFor, weight);
    else if (support == uint8(VoteType.Abstain)) castData.votesAbstain = _newCastCount(castData.votesAbstain, weight);
    castData.castVote[caster] = true;

    emit VoteCast(actionInfo.id, caster, support, weight, reason);
    return weight;
  }

  /// @dev How token holders add their support of the disapproval of an action with a reason.
  function _castVeto(address caster, uint8 role, ActionInfo calldata actionInfo, uint8 support, string calldata reason)
    internal
    returns (uint128)
  {
    Action memory action = llamaCore.getAction(actionInfo.id);
    uint256 checkpointTime = action.creationTime - 1;

    CastData storage castData = casts[actionInfo.id];

    actionInfo.strategy.checkIfDisapprovalEnabled(actionInfo, address(this), role); // Reverts if not allowed.
    if (castData.castVeto[caster]) revert DuplicateCast();
    _preCastAssertions(actionInfo, role, support, ActionState.Queued, checkpointTime);

    uint256 delayPeriodEndTime;
    uint256 castingPeriodEndTime;
    // Scoping to prevent stack too deep errors.
    {
      // Checks to ensure it's the casting period.
      (uint16 delayPeriodPct, uint16 castingPeriodPct) =
        periodPctsCheckpoint.getAtProbablyRecentTimestamp(checkpointTime);
      uint256 queuingPeriod = actionInfo.strategy.queuingPeriod();
      unchecked {
        delayPeriodEndTime =
          (action.minExecutionTime - queuingPeriod) + ((queuingPeriod * delayPeriodPct) / ONE_HUNDRED_IN_BPS);
        castingPeriodEndTime = delayPeriodEndTime + ((queuingPeriod * castingPeriodPct) / ONE_HUNDRED_IN_BPS);
      }
      if (block.timestamp <= delayPeriodEndTime) revert DelayPeriodNotOver();
      if (block.timestamp > castingPeriodEndTime) revert CastingPeriodOver();
    }

    uint128 weight =
      LlamaUtils.toUint128(tokenAdapter.getPastVotes(caster, tokenAdapter.timestampToTimepoint(delayPeriodEndTime)));

    if (support == uint8(VoteType.Against)) castData.vetoesAgainst = _newCastCount(castData.vetoesAgainst, weight);
    else if (support == uint8(VoteType.For)) castData.vetoesFor = _newCastCount(castData.vetoesFor, weight);
    else if (support == uint8(VoteType.Abstain)) castData.vetoesAbstain = _newCastCount(castData.vetoesAbstain, weight);
    castData.castVeto[caster] = true;

    emit VetoCast(actionInfo.id, caster, support, weight, reason);
    return weight;
  }

  /// @dev The only `support` values allowed to be passed into this method are Against (0), For (1) or Abstain (2).
  function _preCastAssertions(
    ActionInfo calldata actionInfo,
    uint8 role,
    uint8 support,
    ActionState expectedState,
    uint256 checkpointTime
  ) internal view {
    if (support > uint8(VoteType.Abstain)) revert InvalidSupport(support);

    ActionState currentState = ActionState(llamaCore.getActionState(actionInfo));
    if (currentState != expectedState) revert InvalidActionState(currentState);

    bool hasRole = llamaCore.policy().hasRole(address(this), role, checkpointTime);
    if (!hasRole) revert InvalidPolicyholder();

    // Reverts if clock or CLOCK_MODE() has changed
    tokenAdapter.checkIfInconsistentClock();
  }

  /// @dev Returns the new total count of votes or vetoes in Against (0), For (1) or Abstain (2).
  function _newCastCount(uint128 currentCount, uint128 weight) internal pure returns (uint128) {
    if (uint256(currentCount) + weight >= type(uint128).max) return type(uint128).max;
    return currentCount + weight;
  }

  /// @dev Returns the role that the Token Governor should use when casting an approval or disapproval to `LlamaCore`.
  function _determineGovernorRole(ILlamaStrategy strategy, bool isApproval) internal view returns (uint8) {
    uint8 maxInitializedRole = llamaCore.policy().numRoles();
    // We start from i = 1 here because a value of zero is reserved for the "all holders" role.
    // The "All holders" role cannot be used as a force approval or disapproval role in relative or absolute strategies.
    // Similarly, use we `<=` to make sure we check the last role.
    for (uint256 i = 1; i <= maxInitializedRole; i = LlamaUtils.uncheckedIncrement(i)) {
      if (isApproval ? strategy.forceApprovalRole(uint8(i)) : strategy.forceDisapprovalRole(uint8(i))) return uint8(i);
    }
    return isApproval ? strategy.approvalRole() : strategy.disapprovalRole();
  }

  // -------- Instance Management Internal Functions --------

  /// @dev Sets the default number of tokens required to create an action.
  function _setActionThreshold(uint256 _creationThreshold) internal {
    uint256 totalSupply = tokenAdapter.getPastTotalSupply(tokenAdapter.clock() - 1);
    if (totalSupply == 0) revert InvalidTotalSupply();
    if (_creationThreshold > totalSupply) revert InvalidCreationThreshold();
    creationThreshold = _creationThreshold;
    emit ActionThresholdSet(_creationThreshold);
  }

  /// @dev Sets the voting quorum and vetoing quorum.
  function _setQuorumPct(uint16 _voteQuorumPct, uint16 _vetoQuorumPct) internal {
    if (_voteQuorumPct > ONE_HUNDRED_IN_BPS || _voteQuorumPct == 0) revert InvalidVoteQuorumPct(_voteQuorumPct);
    if (_vetoQuorumPct > ONE_HUNDRED_IN_BPS || _vetoQuorumPct == 0) revert InvalidVetoQuorumPct(_vetoQuorumPct);
    quorumCheckpoints.push(_voteQuorumPct, _vetoQuorumPct);
    emit QuorumPctSet(_voteQuorumPct, _vetoQuorumPct);
  }

  /// @dev Sets the delay and casting period percentages.
  function _setPeriodPct(uint16 _delayPeriodPct, uint16 _castingPeriodPct) internal {
    if (_delayPeriodPct + _castingPeriodPct >= ONE_HUNDRED_IN_BPS) {
      revert InvalidPeriodPcts(_delayPeriodPct, _castingPeriodPct);
    }
    periodPctsCheckpoint.push(_delayPeriodPct, _castingPeriodPct);
    emit PeriodPctSet(_delayPeriodPct, _castingPeriodPct);
  }

  // -------- User Nonce Management Internal Functions --------

  /// @dev Returns the current nonce for a given tokenHolder and selector, and increments it. Used to prevent
  /// replay attacks.
  function _useNonce(address tokenHolder, bytes4 selector) internal returns (uint256 nonce) {
    nonce = nonces[tokenHolder][selector];
    nonces[tokenHolder][selector] = LlamaUtils.uncheckedIncrement(nonce);
  }

  // -------- EIP-712 Getters --------

  /// @dev Returns the EIP-712 domain separator.
  function _getDomainHash() internal view returns (bytes32) {
    return keccak256(
      abi.encode(
        EIP712_DOMAIN_TYPEHASH, keccak256(bytes(llamaCore.name())), keccak256(bytes("1")), block.chainid, address(this)
      )
    );
  }

  /// @dev Returns the hash of the ABI-encoded EIP-712 message for the `CreateAction` domain, which can be used to
  /// recover the signer.
  function _getCreateActionTypedDataHash(
    address tokenHolder,
    uint8 role,
    ILlamaStrategy strategy,
    address target,
    uint256 value,
    bytes calldata data,
    string memory description
  ) internal returns (bytes32) {
    // Calculating and storing nonce in memory and using that below, instead of calculating in place to prevent stack
    // too deep error.
    uint256 nonce = _useNonce(tokenHolder, msg.sig);

    bytes32 createActionHash = keccak256(
      abi.encode(
        CREATE_ACTION_TYPEHASH,
        tokenHolder,
        role,
        address(strategy),
        target,
        value,
        keccak256(data),
        keccak256(bytes(description)),
        nonce
      )
    );

    return keccak256(abi.encodePacked("\x19\x01", _getDomainHash(), createActionHash));
  }

  /// @dev Returns the hash of the ABI-encoded EIP-712 message for the `CancelAction` domain, which can be used to
  /// recover the signer.
  function _getCancelActionTypedDataHash(address tokenHolder, ActionInfo calldata actionInfo)
    internal
    returns (bytes32)
  {
    bytes32 cancelActionHash = keccak256(
      abi.encode(CANCEL_ACTION_TYPEHASH, tokenHolder, _getActionInfoHash(actionInfo), _useNonce(tokenHolder, msg.sig))
    );

    return keccak256(abi.encodePacked("\x19\x01", _getDomainHash(), cancelActionHash));
  }

  /// @dev Returns the hash of the ABI-encoded EIP-712 message for the `CastApproval` domain, which can be used to
  /// recover the signer.
  function _getCastVoteTypedDataHash(
    address tokenholder,
    uint8 role,
    ActionInfo calldata actionInfo,
    uint8 support,
    string calldata reason
  ) internal returns (bytes32) {
    bytes32 castVoteHash = keccak256(
      abi.encode(
        CAST_VOTE_TYPEHASH,
        tokenholder,
        role,
        _getActionInfoHash(actionInfo),
        support,
        keccak256(bytes(reason)),
        _useNonce(tokenholder, msg.sig)
      )
    );

    return keccak256(abi.encodePacked("\x19\x01", _getDomainHash(), castVoteHash));
  }

  /// @dev Returns the hash of the ABI-encoded EIP-712 message for the `CastDisapproval` domain, which can be used to
  /// recover the signer.
  function _getCastVetoTypedDataHash(
    address tokenholder,
    uint8 role,
    ActionInfo calldata actionInfo,
    uint8 support,
    string calldata reason
  ) internal returns (bytes32) {
    bytes32 castVetoHash = keccak256(
      abi.encode(
        CAST_VETO_TYPEHASH,
        tokenholder,
        role,
        _getActionInfoHash(actionInfo),
        support,
        keccak256(bytes(reason)),
        _useNonce(tokenholder, msg.sig)
      )
    );

    return keccak256(abi.encodePacked("\x19\x01", _getDomainHash(), castVetoHash));
  }

  /// @dev Returns the hash of `actionInfo`.
  function _getActionInfoHash(ActionInfo calldata actionInfo) internal pure returns (bytes32) {
    return keccak256(
      abi.encode(
        ACTION_INFO_TYPEHASH,
        actionInfo.id,
        actionInfo.creator,
        actionInfo.creatorRole,
        address(actionInfo.strategy),
        actionInfo.target,
        actionInfo.value,
        keccak256(actionInfo.data)
      )
    );
  }
}<|MERGE_RESOLUTION|>--- conflicted
+++ resolved
@@ -628,26 +628,16 @@
     return QuorumCheckpoints.History(checkpoints);
   }
 
-<<<<<<< HEAD
-  /// @notice Returns the current delay and casting periods.
+  /// @notice Returns the current delay and casting period percentages.
+  /// @return The current delay and casting period percentages.
   function getPeriodPcts() external view returns (uint16, uint16) {
     return periodPctsCheckpoint.latest();
   }
 
-  /// @notice Returns the delay and casting periods at a given timestamp.
+  /// @notice Returns the delay and casting period percentages at a given timestamp.
+  /// @param timestamp The timestamp to get the period percentages at.
+  /// @return The delay and casting period percentages at a given timestamp.
   function getPastPeriodPcts(uint256 timestamp) external view returns (uint16, uint16) {
-=======
-  /// @notice Returns the current delay, casting and submission period ratio.
-  /// @return The current delay, casting and submission period ratio.
-  function getPeriodPcts() external view returns (uint16, uint16, uint16) {
-    return periodPctsCheckpoint.latest();
-  }
-
-  /// @notice Returns the delay, casting and submission period ratio at a given timestamp.
-  /// @param timestamp The timestamp to get the period pcts at.
-  /// @return The delay, casting and submission period ratio at a given timestamp.
-  function getPastPeriodPcts(uint256 timestamp) external view returns (uint16, uint16, uint16) {
->>>>>>> ea813f1a
     return periodPctsCheckpoint.getAtProbablyRecentTimestamp(timestamp);
   }
 
