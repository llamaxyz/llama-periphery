// SPDX-License-Identifier: MIT
pragma solidity ^0.8.23;

import {ILlamaCore} from "src/interfaces/ILlamaCore.sol";
import {TokenHolderCaster} from "src/token-voting/TokenHolderCaster.sol";
import {ERC721Votes} from "@openzeppelin/token/ERC721/extensions/ERC721Votes.sol";
import {IERC721} from "@openzeppelin/token/ERC721/IERC721.sol";

/// @title ERC721TokenHolderCaster
/// @author Llama (devsdosomething@llama.xyz)
/// @notice This contract lets holders of a given governance ERC721Votes token cast approvals and disapprovals
/// on created actions.
<<<<<<< HEAD
contract ERC721TokenHolderCaster is TokenHolderCaster {
=======
contract ERC721TokenholderCaster is TokenholderCaster {
>>>>>>> 51c1890d
  ERC721Votes public token;

  /// @dev This contract is deployed as a minimal proxy from the factory's `deployTokenVotingModule` function. The
  /// `_disableInitializers` locks the implementation (logic) contract, preventing any future initialization of it.
  constructor() {
    _disableInitializers();
  }

<<<<<<< HEAD
  /// @notice Initializes a new `ERC721TokenHolderCaster` clone.
=======
  /// @notice Initializes a new `ERC721TokenholderCaster` clone.
>>>>>>> 51c1890d
  /// @dev This function is called by the `deployTokenVotingModule` function in the `LlamaTokenVotingFactory` contract.
  /// The `initializer` modifier ensures that this function can be invoked at most once.
  /// @param _token The ERC721 token to be used for voting.
  /// @param _llamaCore The `LlamaCore` contract for this Llama instance.
  /// @param _role The role used by this contract to cast approvals and disapprovals.
  /// @param _minApprovalPct The minimum % of approvals required to submit approvals to `LlamaCore`.
  /// @param _minDisapprovalPct The minimum % of disapprovals required to submit disapprovals to `LlamaCore`.
  function initialize(
    ERC721Votes _token,
    ILlamaCore _llamaCore,
    uint8 _role,
    uint256 _minApprovalPct,
    uint256 _minDisapprovalPct
  ) external initializer {
<<<<<<< HEAD
    __initializeTokenHolderCasterMinimalProxy(_llamaCore, _role, _minApprovalPct, _minDisapprovalPct);
=======
    __initializeTokenholderCasterMinimalProxy(_llamaCore, _role, _minApprovalPct, _minDisapprovalPct);
>>>>>>> 51c1890d
    token = _token;
    if (!token.supportsInterface(type(IERC721).interfaceId)) revert InvalidTokenAddress();
  }

  function _getPastVotes(address account, uint256 timestamp) internal view virtual override returns (uint256) {
    return token.getPastVotes(account, timestamp);
  }

  function _getPastTotalSupply(uint256 timestamp) internal view virtual override returns (uint256) {
    return token.getPastTotalSupply(timestamp);
  }

  function _getClockMode() internal view virtual override returns (string memory) {
    return token.CLOCK_MODE();
  }
}<|MERGE_RESOLUTION|>--- conflicted
+++ resolved
@@ -10,11 +10,7 @@
 /// @author Llama (devsdosomething@llama.xyz)
 /// @notice This contract lets holders of a given governance ERC721Votes token cast approvals and disapprovals
 /// on created actions.
-<<<<<<< HEAD
-contract ERC721TokenHolderCaster is TokenHolderCaster {
-=======
 contract ERC721TokenholderCaster is TokenholderCaster {
->>>>>>> 51c1890d
   ERC721Votes public token;
 
   /// @dev This contract is deployed as a minimal proxy from the factory's `deployTokenVotingModule` function. The
@@ -23,30 +19,19 @@
     _disableInitializers();
   }
 
-<<<<<<< HEAD
-  /// @notice Initializes a new `ERC721TokenHolderCaster` clone.
-=======
   /// @notice Initializes a new `ERC721TokenholderCaster` clone.
->>>>>>> 51c1890d
   /// @dev This function is called by the `deployTokenVotingModule` function in the `LlamaTokenVotingFactory` contract.
   /// The `initializer` modifier ensures that this function can be invoked at most once.
   /// @param _token The ERC721 token to be used for voting.
   /// @param _llamaCore The `LlamaCore` contract for this Llama instance.
   /// @param _role The role used by this contract to cast approvals and disapprovals.
-  /// @param _minApprovalPct The minimum % of approvals required to submit approvals to `LlamaCore`.
-  /// @param _minDisapprovalPct The minimum % of disapprovals required to submit disapprovals to `LlamaCore`.
-  function initialize(
-    ERC721Votes _token,
-    ILlamaCore _llamaCore,
-    uint8 _role,
-    uint256 _minApprovalPct,
-    uint256 _minDisapprovalPct
-  ) external initializer {
-<<<<<<< HEAD
-    __initializeTokenHolderCasterMinimalProxy(_llamaCore, _role, _minApprovalPct, _minDisapprovalPct);
-=======
-    __initializeTokenholderCasterMinimalProxy(_llamaCore, _role, _minApprovalPct, _minDisapprovalPct);
->>>>>>> 51c1890d
+  /// @param _voteQuorum The minimum % of approvals required to submit approvals to `LlamaCore`.
+  /// @param _vetoQuorum The minimum % of disapprovals required to submit disapprovals to `LlamaCore`.
+  function initialize(ERC721Votes _token, ILlamaCore _llamaCore, uint8 _role, uint256 _voteQuorum, uint256 _vetoQuorum)
+    external
+    initializer
+  {
+    __initializeTokenholderCasterMinimalProxy(_llamaCore, _role, _voteQuorum, _vetoQuorum);
     token = _token;
     if (!token.supportsInterface(type(IERC721).interfaceId)) revert InvalidTokenAddress();
   }
